--- conflicted
+++ resolved
@@ -191,23 +191,6 @@
       using lower_type = typename Vec::base_type;
       using upper_type = typename ToType::base_type;
       bool allOk = true;
-<<<<<<< HEAD
-      std::size_t element_count = Vec::vector_element_count();
-      testing::test_memory_helper_t<Vec> test_helper_lower{Vec::vector_element_count(), 1, false, testing::seq_init_start_low<lower_type>};
-      auto lower_value_vec = loadu<Vec>(test_helper_lower.data_target());
-      auto const lower_inc_vec = set1<Vec>(Vec::vector_element_count());
-
-      testing::test_memory_helper_t<ToType> test_helper_upper{ToType::vector_element_count(), ToType::vector_element_count(), false, testing::seq_init_start_low<upper_type>};
-      auto test_upper_result_ptr = reinterpret_cast<lower_type*>(test_helper_upper.result_target());
-      auto test_upper_ref_ptr = test_helper_upper.result_ref();
-
-      for(uint64_t i = 0; i < std::numeric_limits<lower_type>::max(); i+= Vec::vector_element_count()) {
-        auto test_upper_result_ptr = reinterpret_cast<lower_type*>(test_helper_upper.result_target());
-        auto result = convert_up<Vec, ToType>(lower_value_vec);
-        for(auto simd_reg : result) {
-          storeu<Vec>(test_upper_result_ptr, simd_reg);
-          test_upper_result_ptr += Vec::vector_element_count();
-=======
       upper_type upper_init_start_value;
       lower_type lower_init_start_value;
       if constexpr (std::is_unsigned_v<upper_type>) {
@@ -217,7 +200,6 @@
         } else {
           lower_init_start_value = std::numeric_limits<lower_type>::lowest();
           upper_init_start_value = ((upper_type)std::numeric_limits<lower_type>::max())+1;
->>>>>>> 8235650f
         }
       } else {
         if constexpr (std::is_unsigned_v<lower_type>) {
