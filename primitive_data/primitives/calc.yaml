---
name: "calc"
description: "This file contains arithmetic primitives."
...
---
primitive_name: "add"
brief_description: "Adds two vector registers."
parameters:
  - ctype: "const typename Vec::register_type"
    name: "vec_a"
    description: "First vector."
  - ctype: "const typename Vec::register_type"
    name: "vec_b"
    description: "Second vector."
returns:
  ctype: "typename Vec::register_type"
  description: "Vector containing result of the addition."
testing: #optional
  - test_name: "zero_cornercase"
    requires: ["set1", "loadu", "storeu"]
    includes: ["<cstddef>"]
    implementation: |
      using T = typename Vec::base_type;
      std::size_t element_count = 1024;
      testing::test_memory_helper_t<Vec> test_helper{element_count, Vec::vector_element_count(), false};
      bool allOk = true;
      auto reference_data_ptr = test_helper.data_ref();
      auto reference_result_ptr = test_helper.result_ref();
      auto test_data_ptr = test_helper.data_target();
      auto test_result_ptr = test_helper.result_target();
      for(std::size_t i = 0; i < element_count - Vec::vector_element_count(); i+=Vec::vector_element_count()) {
        std::size_t tester_idx = 0;
        for(size_t j = i; j < i + Vec::vector_element_count(); ++j) {
            reference_result_ptr[tester_idx++] = reference_data_ptr[j];
        }
        auto vec = set1<Vec>( 0 );
        auto elements = loadu<Vec>(&test_data_ptr[i]);
        vec = add<Vec>(vec, elements);
        storeu<Vec>( test_result_ptr, vec );
        test_helper.synchronize();
        allOk &= test_helper.validate();
      }
      return allOk;
  - test_name: "running_sum_w_epsilon"
    requires: [ "loadu", "storeu"]
    includes: ["<cstddef>"]
    implementation: |
      using T = typename Vec::base_type;
      std::size_t element_count = 1024;
      testing::test_memory_helper_t<Vec> test_helper{element_count, Vec::vector_element_count(), false };
      bool allOk = true;
      auto reference_data_ptr = test_helper.data_ref();
      auto reference_result_ptr = test_helper.result_ref();
      auto test_data_ptr = test_helper.data_target();
      auto test_result_ptr = test_helper.result_target();
      for(std::size_t i = 0; i < element_count - 2*Vec::vector_element_count(); i+=2*Vec::vector_element_count()) {
        std::size_t tester_idx = 0;
        for(size_t j = i; j < i + Vec::vector_element_count(); j++) {
            reference_result_ptr[tester_idx++] = reference_data_ptr[j]+reference_data_ptr[j+Vec::vector_element_count()];
        }
        auto elements_vec1 = loadu<Vec>(&test_data_ptr[i]);
        auto elements_vec2 = loadu<Vec>(&test_data_ptr[i+Vec::vector_element_count()]);
        auto vec = add<Vec>(elements_vec1, elements_vec2);
        storeu<Vec>( test_result_ptr, vec );
        test_helper.synchronize();
        allOk &= test_helper.validate();
      }
      return allOk;
definitions:
#CUDA
  - target_extension: "cuda"
    ctype: ["uint8_t", "uint16_t", "uint32_t", "uint64_t", "int8_t", "int16_t", "int32_t", "int64_t", "float", "double"]
    lscpu_flags: ["cuda"]
    vector_length_agnostic: True
    implementation: |
      typename Vec::register_type vec_c;
      size_t element_count = VectorSize / (sizeof({{ ctype }}) * 8);
      constexpr auto add = +[]({{ ctype }} a, {{ ctype }} b) { return a + b; };
      return launch_elemenwise_op<typename Vec::register_type, add>(vec_a, vec_b, VectorSize);
#INTEL - AVX512
  - target_extension: "avx512"
    ctype: ["uint32_t", "uint64_t", "int32_t", "int64_t"]
    lscpu_flags: ['avx512f']
    specialization_comment: "Signed addition."
    implementation: "return _mm512_add_epi{{ intrin_tp[ctype][1] }}(vec_a, vec_b);"
  - target_extension: "avx512"
    ctype: ["uint8_t", "uint16_t", "int8_t", "int16_t"]
    lscpu_flags: ['avx512f', 'avx512bw']
    specialization_comment: "Signed addition."
    implementation: "return _mm512_add_epi{{ intrin_tp[ctype][1] }}(vec_a, vec_b);"
  - target_extension: "avx512"
    ctype: ["float", "double"]
    lscpu_flags: ['avx512f']
    implementation: "return _mm512_add_{{ intrin_tp_full[ctype] }}(vec_a, vec_b);"
#INTEL - AVX2
  - target_extension: "avx2"
    ctype: ["uint8_t", "uint16_t", "uint32_t", "uint64_t", "int8_t", "int16_t", "int32_t", "int64_t"]
    lscpu_flags: ['avx2']
    specialization_comment: "Signed addition."
    implementation: "return _mm256_add_epi{{ intrin_tp[ctype][1] }}(vec_a, vec_b);"
  - target_extension: "avx2"
    ctype: ["float", "double"]
    lscpu_flags: ['avx']
    implementation: "return _mm256_add_{{ intrin_tp_full[ctype] }}(vec_a, vec_b);"
#INTEL - SSE
  - target_extension: "sse"
    ctype: ["uint8_t", "uint16_t", "uint32_t", "uint64_t", "int8_t", "int16_t", "int32_t", "int64_t"]
    lscpu_flags: ['sse2']
    specialization_comment: "Signed addition."
    implementation: "return _mm_add_epi{{ intrin_tp[ctype][1] }}(vec_a, vec_b);"
  - target_extension: "sse"
    ctype: ["float"]
    lscpu_flags: ['sse']
    implementation: "return _mm_add_{{ intrin_tp_full[ctype] }}(vec_a, vec_b);"
  - target_extension: "sse"
    ctype: ["double"]
    lscpu_flags: ['sse2']
    implementation: "return _mm_add_{{ intrin_tp_full[ctype] }}(vec_a, vec_b);"
#ARM - NEON
  - target_extension: "neon"
    ctype: ["uint8_t", "uint16_t", "uint32_t", "uint64_t", "int8_t", "int16_t", "int32_t", "int64_t", "float", "double"]
    lscpu_flags: [ 'neon' ]
    implementation: "return vaddq_{{ intrin_tp_full[ctype] }}( vec_a, vec_b );"
#SCALAR
  - target_extension: "scalar"
    ctype: [ "uint8_t", "uint16_t", "uint32_t", "uint64_t", "int8_t", "int16_t", "int32_t", "int64_t", "float", "double" ]
    lscpu_flags: []
    implementation: "return vec_a + vec_b;"
#INTEL - FPGA
  - target_extension: ["oneAPIfpga", "oneAPIfpgaRTL"]
    ctype: ["uint8_t", "int8_t", "uint16_t", "int16_t", "uint32_t", "int32_t", "float", "uint64_t", "int64_t", "double"]
    lscpu_flags: ["oneAPIfpgaDev"]
    vector_length_agnostic: True
    implementation: |
      using T = typename Vec::register_type;
      T result; //initialize the result
      #pragma unroll
      for(int i = 0; i < Vec::vector_element_count(); ++i) {
        result[i] = vec_a[i] + vec_b[i];
      }
      return result;
...
---
primitive_name: "sub"
brief_description: "Subtracts two vector registers."
parameters:
  - ctype: "const typename Vec::register_type"
    name: "vec_a"
    description: "First vector."
  - ctype: "const typename Vec::register_type"
    name: "vec_b"
    description: "Second vector."
returns:
  ctype: "typename Vec::register_type"
  description: "Vector containing result of the subtraction."
testing: #optional
  - test_name: "zero_cornercase"
    requires: ["set1", "loadu", "storeu"]
    includes: ["<cstddef>"]
    implementation: |
      using T = typename Vec::base_type;
      std::size_t element_count = 1024;
      testing::test_memory_helper_t<Vec> test_helper{element_count, Vec::vector_element_count(), false};
      bool allOk = true;
      auto reference_data_ptr = test_helper.data_ref();
      auto reference_result_ptr = test_helper.result_ref();
      auto test_data_ptr = test_helper.data_target();
      auto test_result_ptr = test_helper.result_target();
      for(std::size_t i = 0; i < element_count - Vec::vector_element_count(); i+=Vec::vector_element_count()) {
          std::size_t tester_idx = 0;
          for(size_t j = i; j < i + Vec::vector_element_count(); ++j) {
            reference_result_ptr[tester_idx++] = reference_data_ptr[j];
          }
          auto vec = set1<Vec>( 0 );
          auto elements = loadu<Vec>(&test_data_ptr[i]);
          vec = sub<Vec>(elements, vec);
          storeu<Vec>( test_result_ptr, vec );
          test_helper.synchronize();
          allOk &= test_helper.validate();
      }
      return allOk;
  - test_name: "running_sum_w_epsilon"
    requires: ["loadu", "store"]
    includes: ["<cstddef>"]
    implementation: |
      using T = typename Vec::base_type;
      std::size_t element_count = 1024;
      testing::test_memory_helper_t<Vec> test_helper{element_count, Vec::vector_element_count(), false };
      bool allOk = true;
      auto reference_data_ptr = test_helper.data_ref();
      auto reference_result_ptr = test_helper.result_ref();
      auto test_data_ptr = test_helper.data_target();
      auto test_result_ptr = test_helper.result_target();
      for(std::size_t i = 0; i < element_count - 2*Vec::vector_element_count(); i+=2*Vec::vector_element_count()) {
          std::size_t tester_idx = 0;
          for(size_t j = i; j < i + Vec::vector_element_count(); j++) {
            reference_result_ptr[tester_idx++] = reference_data_ptr[j]-reference_data_ptr[j+Vec::vector_element_count()];
          }
          auto elements_vec1 = loadu<Vec>(&test_data_ptr[i]);
          auto elements_vec2 = loadu<Vec>(&test_data_ptr[i+Vec::vector_element_count()]);
          auto vec = sub<Vec>(elements_vec1, elements_vec2);
          storeu<Vec>( test_result_ptr, vec );
          test_helper.synchronize();
          allOk &= test_helper.validate();
      }
      return allOk;
definitions:
#CUDA
  - target_extension: "cuda"
    ctype: ["uint8_t", "uint16_t", "uint32_t", "uint64_t", "int8_t", "int16_t", "int32_t", "int64_t", "float", "double"]
    lscpu_flags: ["cuda"]
    vector_length_agnostic: True
    implementation: |
      typename Vec::register_type vec_c;
      size_t element_count = VectorSize / (sizeof({{ ctype }}) * 8);
      constexpr auto add = +[]({{ ctype }} a, {{ ctype }} b) { return a - b; };
      return launch_elemenwise_op<typename Vec::register_type, add>(vec_a, vec_b, VectorSize);
#INTEL - AVX512
  - target_extension: "avx512"
    ctype: ["uint32_t", "uint64_t", "int32_t", "int64_t"]
    lscpu_flags: ['avx512f']
    specialization_comment: "Signed addition."
    implementation: "return _mm512_sub_epi{{ intrin_tp[ctype][1] }}(vec_a, vec_b);"
  - target_extension: "avx512"
    ctype: ["uint8_t", "uint16_t", "int8_t", "int16_t"]
    lscpu_flags: ['avx512f', 'avx512bw']
    specialization_comment: "Signed addition."
    implementation: "return _mm512_sub_epi{{ intrin_tp[ctype][1] }}(vec_a, vec_b);"
  - target_extension: "avx512"
    ctype: ["float", "double"]
    lscpu_flags: ['avx512f']
    implementation: "return _mm512_sub_{{ intrin_tp_full[ctype] }}(vec_a, vec_b);"
#INTEL - AVX2
  - target_extension: "avx2"
    ctype: ["uint8_t", "uint16_t", "uint32_t", "uint64_t", "int8_t", "int16_t", "int32_t", "int64_t"]
    lscpu_flags: ['avx2']
    specialization_comment: "Signed addition."
    implementation: "return _mm256_sub_epi{{ intrin_tp[ctype][1] }}(vec_a, vec_b);"
  - target_extension: "avx2"
    ctype: ["float", "double"]
    lscpu_flags: ['avx']
    implementation: "return _mm256_sub_{{ intrin_tp_full[ctype] }}(vec_a, vec_b);"
#INTEL - SSE
  - target_extension: "sse"
    ctype: ["uint8_t", "uint16_t", "uint32_t", "uint64_t", "int8_t", "int16_t", "int32_t", "int64_t"]
    lscpu_flags: ['sse2']
    specialization_comment: "Signed addition."
    implementation: "return _mm_sub_epi{{ intrin_tp[ctype][1] }}(vec_a, vec_b);"
  - target_extension: "sse"
    ctype: ["float"]
    lscpu_flags: ['sse']
    implementation: "return _mm_sub_{{ intrin_tp_full[ctype] }}(vec_a, vec_b);"
  - target_extension: "sse"
    ctype: ["double"]
    lscpu_flags: ['sse2']
    implementation: "return _mm_sub_{{ intrin_tp_full[ctype] }}(vec_a, vec_b);"
#ARM - NEON
  - target_extension: "neon"
    ctype: ["uint8_t", "uint16_t", "uint32_t", "uint64_t", "int8_t", "int16_t", "int32_t", "int64_t", "float", "double"]
    lscpu_flags: [ 'neon' ]
    implementation: "return vsubq_{{ intrin_tp_full[ctype] }}( vec_a, vec_b );"
#SCALAR
  - target_extension: "scalar"
    ctype: [ "uint8_t", "uint16_t", "uint32_t", "uint64_t", "int8_t", "int16_t", "int32_t", "int64_t", "float", "double" ]
    lscpu_flags: []
    implementation: "return vec_a - vec_b;"
#INTEL - FPGA
  - target_extension: ["oneAPIfpga", "oneAPIfpgaRTL"]
    ctype: ["uint8_t", "int8_t", "uint16_t", "int16_t", "uint32_t", "int32_t", "float", "uint64_t", "int64_t", "double"]
    lscpu_flags: ["oneAPIfpgaDev"]
    vector_length_agnostic: True
    implementation: |
      using T = typename Vec::register_type;
      T result; //initialize the result
      #pragma unroll
      for(int i = 0; i < Vec::vector_element_count(); ++i) {
        result[i] = vec_a[i] - vec_b[i];
      }
      return result;
---
primitive_name: "add"
functor_name: "mask_add"
brief_description: "Adds two vector registers, depending on a mask: result[*] = (m[*])? vec_a[*]+vec_b[*] : vec_a[*]."
parameters:
  - ctype: "const typename Vec::mask_type"
    name: "mask"
    description: "Vector mask register indicating which elements should be added."
  - ctype: "const typename Vec::register_type"
    name: "vec_a"
    description: "First vector."
  - ctype: "const typename Vec::register_type"
    name: "vec_b"
    description: "Second vector."
returns:
  ctype: "typename Vec::register_type"
  description: "Vector containing result of the addition."
definitions:
#INTEL - AVX512
  - target_extension: "avx512"
    ctype: ["float", "double"]
    lscpu_flags: ["avx512f"]
    implementation: "return _mm512_mask_add_{{ intrin_tp_full[ctype] }}(vec_a, mask, vec_a, vec_b);"
#INTEL - AVX2
  - target_extension: "avx2"
    ctype: ["uint8_t", "int8_t", "uint16_t", "int16_t", "uint32_t", "int32_t", "uint64_t", "int64_t"]
    lscpu_flags: ["avx"]
    implementation: "return _mm256_add_epi{{ intrin_tp[ctype][1] }}(vec_a, _mm256_and_si256(vec_b, mask));"
  - target_extension: "avx2"
    ctype: ["float", "double"]
    lscpu_flags: ["avx"]
    implementation: "return _mm256_add_{{ intrin_tp_full[ctype] }}(vec_a, _mm256_and_{{ intrin_tp_full[ctype] }}(vec_b, mask));"
#INTEL - SSE
  - target_extension: "sse"
    ctype: ["uint8_t", "int8_t", "uint16_t", "int16_t", "uint32_t", "int32_t", "uint64_t", "int64_t"]
    lscpu_flags: ["sse2"]
    implementation: "return _mm_add_epi{{ intrin_tp[ctype][1] }}(vec_a, _mm_and_si128(vec_b, mask));"
  - target_extension: "sse"
    ctype: ["float"]
    lscpu_flags: ["sse"]
    implementation: "return _mm_add_ps(vec_a, _mm_and_ps(vec_b, mask));"
  - target_extension: "sse"
    ctype: ["double"]
    lscpu_flags: ["sse2"]
    implementation: "return _mm_add_pd(vec_a, _mm_and_pd(vec_b, mask));"
---
primitive_name: "mul"
brief_description: "Multiplies two vector registers."
parameters:
  - ctype: "const typename Vec::register_type"
    name: "vec_a"
    description: "First vector."
  - ctype: "const typename Vec::register_type"
    name: "vec_b"
    description: "Second vector."
returns:
  ctype: "typename Vec::register_type"
  description: "Vector containing result of the multiplication."
testing:
  - requires: ["loadu", "storeu"]
    includes: ["<cstddef>"]
    implementation: |
        using T = typename Vec::base_type;
        std::size_t element_count = 1024;
        testing::test_memory_helper_t<Vec> test_helper{element_count, Vec::vector_element_count(), false };
        bool allOk = true;
        auto reference_data_ptr = test_helper.data_ref();
        auto reference_result_ptr = test_helper.result_ref();
        auto test_data_ptr = test_helper.data_target();
        auto test_result_ptr = test_helper.result_target();
        for(std::size_t i = 0; i < element_count - (2*Vec::vector_element_count()); i+=(2*Vec::vector_element_count())) {
          std::size_t j = i;
          for(; j < i + Vec::vector_element_count(); ++j) {
              reference_result_ptr[j-i] = reference_data_ptr[j];
          }
          for(; j < i + (2*Vec::vector_element_count()); ++j) {
              reference_result_ptr[j-(i+Vec::vector_element_count())] *= reference_data_ptr[j];
          }
          auto vec_a = loadu<Vec>(&test_data_ptr[i]);
          auto vec_b = loadu<Vec>(&test_data_ptr[i+Vec::vector_element_count()]);
          auto vec_result = mul<Vec>(vec_a, vec_b);
          storeu<Vec>(test_result_ptr, vec_result);
          test_helper.synchronize();
          allOk &= test_helper.validate();
        }
        return allOk;
definitions:
#INTEL - AVX512
  - target_extension: "avx512"
    ctype: ["float", "double"]
    lscpu_flags: ["avx512f"]
    implementation: "return _mm512_mul_{{ intrin_tp_full[ctype] }}(vec_a, vec_b);"
  - target_extension: "avx512"
    ctype: ["uint16_t"]
    lscpu_flags: ["avx512bw"]
    specialization_comment: "Signed multiplication."
    implementation: "return _mm512_mullo_epi16(vec_a, vec_b);"
  - target_extension: "avx512"
    ctype: ["int16_t"]
    lscpu_flags: ["avx512bw"]
    implementation: "return _mm512_mullo_epi16(vec_a, vec_b);"
  - target_extension: "avx512"
    ctype: ["uint32_t", "int32_t"]
    lscpu_flags: ["avx512f"]
    specialization_comment: "Signed multiplication."
    implementation: "return _mm512_mullo_epi32(vec_a, vec_b);"
  - target_extension: "avx512"
    ctype: ["uint64_t", "int64_t"]
    lscpu_flags: ["avx512dq"]
    specialization_comment: "Signed multiplication."
    implementation: "return _mm512_mullo_epi64(vec_a, vec_b);"
  - target_extension: "avx512"
    ctype: ["uint8_t", "int8_t", "uint16_t", "int16_t", "uint32_t", "int32_t", "uint64_t", "int64_t"]
    lscpu_flags: ["avx512f"]
    is_native: False
    includes: ["<array>", "<cstddef>"]
    implementation: |
      alignas(Vec::vector_alignment()) std::array<typename Vec::base_type, Vec::vector_element_count()> buffer_a;
      alignas(Vec::vector_alignment()) std::array<typename Vec::base_type, Vec::vector_element_count()> buffer_b;
      _mm512_store_si512(reinterpret_cast<void*>(buffer_a.data()), vec_a);
      _mm512_store_si512(reinterpret_cast<void*>(buffer_b.data()), vec_b);
      for(std::size_t i = 0; i < Vec::vector_element_count(); ++i) {
          buffer_a[i] *= buffer_b[i];
      }
      return _mm512_load_si512(reinterpret_cast<void const *>(buffer_a.data()));
#INTEL - AVX2
  - target_extension: "avx2"
    ctype: ["float", "double"]
    lscpu_flags: ["avx"]
    implementation: "return _mm256_mul_{{ intrin_tp_full[ctype] }}(vec_a, vec_b);"
  - target_extension: "avx2"
    ctype: ["uint16_t", "int16_t"]
    lscpu_flags: ["avx2"]
    specialization_comment: "Signed multiplication."
    implementation: "return _mm256_mullo_epi16(vec_a, vec_b);"
  - target_extension: "avx2"
    ctype: ["uint32_t", "int32_t"]
    lscpu_flags: ["avx2"]
    specialization_comment: "Signed multiplication."
    implementation: "return _mm256_mullo_epi32(vec_a, vec_b);"
  - target_extension: "avx2"
    ctype: ["uint64_t", "int64_t"]
    lscpu_flags: ["avx512dq", "avx512vl"]
    specialization_comment: "Signed multiplication."
    implementation: "return _mm256_mullo_epi64(vec_a, vec_b);"
  - target_extension: "avx2"
    ctype: ["uint8_t", "int8_t", "uint16_t", "int16_t", "uint32_t", "int32_t", "uint64_t", "int64_t"]
    lscpu_flags: ["avx"]
    is_native: False
    includes: ["<array>", "<cstddef>"]
    implementation: |
      alignas(Vec::vector_alignment()) std::array<typename Vec::base_type, Vec::vector_element_count()> buffer_a;
      alignas(Vec::vector_alignment()) std::array<typename Vec::base_type, Vec::vector_element_count()> buffer_b;
      _mm256_store_si256(reinterpret_cast<__m256i*>(buffer_a.data()), vec_a);
      _mm256_store_si256(reinterpret_cast<__m256i*>(buffer_b.data()), vec_b);
      for(std::size_t i = 0; i < Vec::vector_element_count(); ++i) {
          buffer_a[i] *= buffer_b[i];
      }
      return _mm256_load_si256(reinterpret_cast<__m256i const *>(buffer_a.data()));
#INTEL - SSE
  - target_extension: "sse"
    ctype: ["float"]
    lscpu_flags: ["sse"]
    implementation: "return _mm_mul_ps(vec_a, vec_b);"
  - target_extension: "sse"
    ctype: ["double"]
    lscpu_flags: ["sse2"]
    implementation: "return _mm_mul_pd(vec_a, vec_b);"
  - target_extension: "sse"
    ctype: ["uint16_t", "int16_t"]
    lscpu_flags: ["sse2"]
    specialization_comment: "Signed multiplication."
    implementation: "return _mm_mullo_epi16(vec_a, vec_b);"
  - target_extension: "sse"
    ctype: ["uint32_t", "int32_t"]
    lscpu_flags: ["sse4_1"]
    specialization_comment: "Signed multiplication."
    implementation: "return _mm_mullo_epi32(vec_a, vec_b);"
  - target_extension: "sse"
    ctype: ["uint64_t", "int64_t"]
    lscpu_flags: ["avx512dq", "avx512vl"]
    specialization_comment: "Signed multiplication."
    implementation: "return _mm_mullo_epi64(vec_a, vec_b);"
  - target_extension: "sse"
    ctype: ["uint8_t", "int8_t", "uint16_t", "int16_t", "uint32_t", "int32_t", "uint64_t", "int64_t"]
    lscpu_flags: ["sse2"]
    is_native: False
    includes: ["<array>", "<cstddef>"]
    implementation: |
      alignas(Vec::vector_alignment()) std::array<typename Vec::base_type, Vec::vector_element_count()> buffer_a;
      alignas(Vec::vector_alignment()) std::array<typename Vec::base_type, Vec::vector_element_count()> buffer_b;
      _mm_store_si128(reinterpret_cast<__m128i*>(buffer_a.data()), vec_a);
      _mm_store_si128(reinterpret_cast<__m128i*>(buffer_b.data()), vec_b);
      for(std::size_t i = 0; i < Vec::vector_element_count(); ++i) {
          buffer_a[i] *= buffer_b[i];
      }
      return _mm_load_si128(reinterpret_cast<__m128i const *>(buffer_a.data()));
#ARM - NEON
  - target_extension: "neon"
    ctype: ["uint8_t", "uint16_t", "uint32_t", "int8_t", "int16_t", "int32_t", "float", "double"]
    lscpu_flags: [ 'neon' ]
    implementation: "return vmulq_{{ intrin_tp_full[ctype] }}( vec_a, vec_b );"
  - target_extension: "neon"
    ctype: ["uint64_t", "int64_t"]
    lscpu_flags: [ 'neon' ]
    is_native: False
    implementation: |
      //Found this on stackoverflow. This seems like an overkill. Maybe an extract and scalar multiply would do the trick more efficient.
      //@todo: benchmark this.
      const auto ac = vmovn_{{ intrin_tp[ctype][0] }}64(vec_a);
      const auto pr = vmovn_{{ intrin_tp[ctype][0] }}64(vec_b);
      const auto hi = vmulq_{{ intrin_tp[ctype][0] }}32(vreinterpretq_{{ intrin_tp[ctype][0] }}32_{{ intrin_tp[ctype][0] }}64(vec_b), vrev64q_{{ intrin_tp[ctype][0] }}32(vreinterpretq_{{ intrin_tp[ctype][0] }}32_{{ intrin_tp[ctype][0] }}64(vec_a)));
      return vmlal_{{ intrin_tp[ctype][0] }}32(vshlq_n_{{ intrin_tp[ctype][0] }}64(vpaddlq_{{ intrin_tp[ctype][0] }}32(hi), 32), ac, pr);
#SCALAR
  - target_extension: "scalar"
    ctype: [ "uint8_t", "uint16_t", "uint32_t", "uint64_t", "int8_t", "int16_t", "int32_t", "int64_t", "float", "double" ]
    lscpu_flags: [ ]
    implementation: "return vec_a * vec_b;"
...
---
primitive_name: "hadd"
brief_description: "Reduces the elements to a sum."
parameters:
  - ctype: "const typename Vec::register_type"
    name: "value"
    description: "Input vector."
returns:
  ctype: "typename Vec::base_type"
  description: "Scalar value after adding all elements in the vector."
testing:
  - requires: ["set1"]
    includes: ["<cstddef>", "<algorithm>", "<limits>"]
    implementation: |
      using T = typename Vec::base_type;
      testing::test_memory_helper_t<Vec> test_helper{1, false};
      bool allOk = true;
      auto reference_result_ptr = test_helper.result_ref();
      auto test_result_ptr = test_helper.result_target();
      const std::size_t limit = std::min( (size_t) 4096, (size_t) std::numeric_limits<T>::max() / Vec::vector_element_count() );
      for(std::size_t i = 0; i < limit; ++i) {
        *reference_result_ptr =  Vec::vector_element_count() * i;
        auto vec = set1<Vec>(i);
        *test_result_ptr = hadd<Vec>(vec);
        test_helper.synchronize();
        allOk &= test_helper.validate();
      }
      return allOk;
definitions:
#INTEL - FPGA
  - target_extension: "oneAPIfpga"
    ctype: ["uint8_t", "int8_t", "uint16_t", "int16_t", "uint32_t", "int32_t", "float", "uint64_t", "int64_t", "double"]
    lscpu_flags: ["oneAPIfpgaDev"]
    vector_length_agnostic: True
    implementation: |
      return reducer::apply<typename Vec::base_type, Vec::vector_element_count(), functors::add<simd<typename Vec::base_type, scalar>, Idof>>(value);
  - target_extension: "oneAPIfpgaRTL"
    ctype: ["uint8_t", "int8_t", "uint16_t", "int16_t", "uint32_t", "int32_t", "float", "uint64_t", "int64_t", "double"]
    lscpu_flags: ["oneAPIfpgaDev"]
    vector_length_agnostic: True
    specialization_comment: "This is for testing reasons only and does *not* use any RTL codes."
    implementation: |
      {% import 'core/definition_macro_helper_oneAPI.template' as helpers %}
      {{ helpers.tree_like_reduce("Vec", "result_vec", "value", "+") }}
      return result_vec[Vec::vector_element_count()-2];
  # - target_extension: ["oneAPIfpga", "oneAPIfpgaRTL"]
  #   ctype: ["uint64_t", "int64_t", "double"]
  #   lscpu_flags: ["oneAPIfpgaDev"]
  #   vector_length_agnostic: True
  #   implementation: |
  #     using T = typename Vec::base_type;
  #     T result = 0; //initialize the result
  #     #pragma unroll
  #     for(int i = 0; i < Vec::vector_element_count(); i+=16) {
  #       T add_1_1 = value[i  ] + value[i+1];
  #       T add_1_2 = value[i+2] + value[i+3];
  #       T add_1_3 = value[i+4] + value[i+5];
  #       T add_1_4 = value[i+6] + value[i+7];

  #       T add_2_1 = add_1_1 + add_1_2;
  #       T add_2_2 = add_1_3 + add_1_4;

  #       result += add_2_1 + add_2_2;
  #     }
  #     return result;
#INTEL - AVX512
  - target_extension: "avx512"
    ctype: ["float", "double"]
    lscpu_flags: ["avx512f"]
    specialization_comment: "Be aware, that this intrinsic is flagged as 'sequence' by INTEL."
    implementation: "return _mm512_reduce_add_{{ intrin_tp_full[ctype] }}(value);"
  - target_extension: "avx512"
    ctype: ["uint32_t", "uint64_t", "int32_t", "int64_t"]
    lscpu_flags: ["avx512f"]
    specialization_comment: "Signed Addition. Be aware, that this intrinsic is flagged as 'sequence' by INTEL."
    implementation: "return _mm512_reduce_add_epi{{ intrin_tp[ctype][1] }}(value);"
  - target_extension: "avx512"
    ctype: ["uint8_t", "int8_t", "uint16_t", "int16_t"]
    lscpu_flags: ["avx512f"]
    is_native: False
    includes: ["<array>", "<cstddef>"]
    implementation: |
      alignas(Vec::vector_alignment()) std::array<typename Vec::base_type, Vec::vector_element_count()> buffer;
      typename Vec::base_type result = 0;
      _mm512_store_si512(reinterpret_cast<void*>(buffer.data()), value);
      for(std::size_t i = 0; i < Vec::vector_element_count(); ++i) {
          result += buffer[i];
      }
      return result;
#INTEL - AVX2
  - target_extension: "avx2"
    ctype: ["double"]
    specialization_comment: "This instruction needs sse3. However, most intel cpus only provide ssse3 (which is a superset sse3)."
    lscpu_flags: ["sse2", "ssse3", "avx"]
    is_native: False
    implementation: |
      //https://stackoverflow.com/questions/49941645/get-sum-of-values-stored-in-m256d-with-sse-avx
      __m128d vlow  = _mm256_castpd256_pd128(value);
      __m128d vhigh = _mm256_extractf128_pd(value, 1);
      vlow  = _mm_add_pd(vlow, vhigh);
      __m128d high64 = _mm_unpackhi_pd(vlow, vlow);
      return  _mm_cvtsd_f64(_mm_add_sd(vlow, high64));
  - target_extension: "avx2"
    ctype: ["float"]
    specialization_comment: "This instruction needs sse3. However, most intel cpus only provide ssse3 (which is a superset sse3)."
    lscpu_flags: ["sse", "sse2", "ssse3", "avx"]
    is_native: False
    implementation: |
      __m128 vlow  = _mm256_castps256_ps128(value);
      __m128 vhigh = _mm256_extractf128_ps(value, 1);
      vlow = _mm_add_ps(vlow, vhigh);
      __m128 res = _mm_hadd_ps(vlow, vlow);
      return _mm_cvtss_f32(res) + _mm_cvtss_f32(_mm_castsi128_ps(_mm_bsrli_si128(_mm_castps_si128(res),sizeof(float))));
  - target_extension: "avx2"
    ctype: ["uint64_t", "int64_t"]
    lscpu_flags: ["sse2", "avx"]
    specialization_comment: "Signed Addition."
    is_native: False
    implementation: |
      __m128i vlow = _mm256_castsi256_si128(value);
      __m128i vhigh = _mm256_extractf128_si256(value, 1);
      vlow = _mm_add_epi64(vlow, vhigh);
      __m128i high64 = _mm_unpackhi_epi64(vlow, vlow);
      return _mm_cvtsi128_si64(_mm_add_epi64(vlow, high64));
  - target_extension: "avx2"
    ctype: ["uint32_t", "int32_t"]
    specialization_comment: "Signed Addition. This instruction needs sse3. However, most intel cpus only provide ssse3 (which is a superset sse3)."
    lscpu_flags: ["sse2", "ssse3", "avx"]
    is_native: False
    implementation: |
      __m128i vlow = _mm256_castsi256_si128(value);
      __m128i vhigh = _mm256_extractf128_si256(value, 1);
      vlow = _mm_add_epi32(vlow, vhigh);
      __m128i res = _mm_hadd_epi32(vlow, vlow);
      return _mm_cvtsi128_si32(res) + _mm_cvtsi128_si32(_mm_bsrli_si128(res,sizeof(uint32_t)));
  - target_extension: "avx2"
    ctype: ["uint8_t", "int8_t", "uint16_t", "int16_t"]
    lscpu_flags: ["avx"]
    is_native: False
    includes: ["<array>", "<cstddef>"]
    implementation: |
      alignas(Vec::vector_alignment()) std::array<typename Vec::base_type, Vec::vector_element_count()> buffer;
      typename Vec::base_type result = 0;
      _mm256_store_si256(reinterpret_cast<__m256i*>(buffer.data()), value);
      for(std::size_t i = 0; i < Vec::vector_element_count(); ++i) {
        result += buffer[i];
      }
      return result;
#INTEL - SSE
  - target_extension: "sse"
    ctype: ["double"]
    lscpu_flags: ["sse2"]
    is_native: False
    implementation: |
      return _mm_cvtsd_f64(value) + _mm_cvtsd_f64(_mm_castsi128_pd(_mm_bsrli_si128(_mm_castpd_si128(value),sizeof(double))));
  - target_extension: "sse"
    ctype: ["float"]
    specialization_comment: "This instruction needs sse3. However, most intel cpus only provide ssse3 (which is a superset sse3)."
    lscpu_flags: ["sse", "sse2", "ssse3"]
    is_native: False
    implementation: |
      auto res = _mm_hadd_ps(value, value);
      return _mm_cvtss_f32(res) + _mm_cvtss_f32(_mm_castsi128_ps(_mm_bsrli_si128(_mm_castps_si128(res),sizeof(float))));
  - target_extension: "sse"
    ctype: ["uint64_t", "int64_t"]
    lscpu_flags: ["sse2", "avx"]
    specialization_comment: "Signed Addition."
    is_native: False
    implementation: |
      return _mm_cvtsi128_si64(value) + _mm_cvtsi128_si64(_mm_bsrli_si128(value,sizeof(uint64_t)));
  - target_extension: "sse"
    ctype: ["uint32_t", "int32_t"]
    lscpu_flags: ["sse2", "ssse3", "avx"]
    specialization_comment: "Signed Addition."
    is_native: False
    implementation: |
      auto res = _mm_hadd_epi32(value, value);
      return _mm_cvtsi128_si32(res) + _mm_cvtsi128_si32(_mm_bsrli_si128(res,sizeof(uint32_t)));
  - target_extension: "sse"
    ctype: ["uint8_t", "int8_t", "uint16_t", "int16_t"]
    lscpu_flags: ["sse2"]
    is_native: False
    includes: ["<array>", "<cstddef>"]
    implementation: |
      alignas(Vec::vector_alignment()) std::array<typename Vec::base_type, Vec::vector_element_count()> buffer;
      typename Vec::base_type result = 0;
      _mm_store_si128(reinterpret_cast<__m128i *>(buffer.data()), value);
      for  (std::size_t i = 0; i < Vec::vector_element_count(); ++i) {
            result += buffer[i];
      }
      return result;
#ARM - NEON
  - target_extension: "neon"
    ctype: ["uint8_t", "uint16_t", "uint32_t", "uint64_t", "int8_t", "int16_t", "int32_t", "int64_t", "float", "double"]
    lscpu_flags: [ 'neon' ]
    implementation: "return vaddvq_{{ intrin_tp_full[ctype] }}( value );"
#SCALAR
  - target_extension: "scalar"
    ctype: [ "uint8_t", "uint16_t", "uint32_t", "uint64_t", "int8_t", "int16_t", "int32_t", "int64_t", "float", "double" ]
    lscpu_flags: [ ]
    implementation: "return value;"
...
---
primitive_name: "min"
brief_description: "compares the values of 2 vectors and returns a vector with the minimum of each corrisponding values"
parameters:
  - ctype: "const typename Vec::register_type"
    name: "vec_a"
    description: "First vector"
  - ctype: "const typename Vec::register_type"
    name: "vec_b"
    description: "Second vector"
returns:
  ctype: "typename Vec::register_type"
  description: "Vector containing result of the comparison"
testing:
  - test_name: "min_general_case"
    requires: ["set1", "loadu", "storeu"]
    includes: ["<cstddef>"]
    implementation: |
        using T = typename Vec::base_type;
        const std::size_t element_count = 2048;
        testing::test_memory_helper_t<Vec> test_helper{element_count, Vec::vector_element_count(), false};
        bool allOk = true;
        auto reference_data_ptr = test_helper.data_ref();
        auto reference_result_ptr = test_helper.result_ref();
        auto test_data_ptr = test_helper.data_target();
        auto test_result_ptr = test_helper.result_target();
        auto vec = set1<Vec>(0);
        for(std::size_t i = 0; i < element_count / 2; i += Vec::vector_element_count()){
          std::size_t tester_idx = 0;
          for(size_t j = i; j < i + Vec::vector_element_count(); j++){
            if(reference_data_ptr[j] < reference_data_ptr[j + (element_count/2)]){
              reference_result_ptr[tester_idx++] = reference_data_ptr[j];
            } else {
              reference_result_ptr[tester_idx++] = reference_data_ptr[j + (element_count/2)];
            }
          }
          auto elements_vec1 = loadu<Vec>(&test_data_ptr[i]);
          auto elements_vec2 = loadu<Vec>(&test_data_ptr[i + (element_count/2)]);
          vec = min<Vec>(elements_vec1, elements_vec2);
          storeu<Vec>(test_result_ptr, vec);
          test_helper.synchronize();
          allOk &= test_helper.validate();
        }
        return allOk;
  - test_name: "min_zero_case"
    requires: ["set1", "loadu", "storeu"]
    includes: ["<cstddef>"]
    implementation: |
        using T = typename Vec::base_type;
        std::size_t element_count = 1024;
        testing::test_memory_helper_t<Vec> test_helper{element_count, Vec::vector_element_count(), false};
        bool allOk = true;
        auto reference_data_ptr = test_helper.data_ref();
        auto reference_result_ptr = test_helper.result_ref();
        auto test_data_ptr = test_helper.data_target();
        auto test_result_ptr = test_helper.result_target();
        for(std::size_t i = 0; i < element_count; i += Vec::vector_element_count()){
          auto vec = set1<Vec>(0);
          storeu<Vec>(reference_result_ptr, vec);
          auto elements_vec = loadu<Vec>(&test_data_ptr[i]);
          vec = min<Vec>(vec, elements_vec);
          storeu<Vec>(test_result_ptr, vec);
          test_helper.synchronize();
          allOk &= test_helper.validate();
        }
        return allOk;
definitions:
#INTEL - AVX512
  - target_extension: "avx512"
    ctype: ["uint32_t", "uint64_t", "int32_t", "int64_t", "float", "double"]
    lscpu_flags: ['avx512f']
    specialization_comment: "Signed Min"
    implementation: "return _mm512_min_{{ intrin_tp_full[ctype] }}(vec_a, vec_b);"
  - target_extension: "avx512"
    ctype: ["uint8_t", "uint16_t", "int8_t", "int16_t" ]
    lscpu_flags: ['avx512bw']
    specialization_comment: "Signed Min"
    implementation: "return _mm512_min_{{ intrin_tp_full[ctype] }}(vec_a, vec_b);"
#INTEL - AVX2
  - target_extension: "avx2"
    ctype: ["uint8_t", "uint16_t", "uint32_t", "int8_t", "int16_t", "int32_t"]
    lscpu_flags: ['avx2']
    specialization_comment: "Signed & unsigned Min"
    implementation: "return _mm256_min_{{ intrin_tp_full[ctype] }}(vec_a, vec_b);"
  - target_extension: "avx2"
    ctype: ["float", "double"]
    lscpu_flags: ['avx']
    implementation: "return _mm256_min_{{ intrin_tp_full[ctype] }}(vec_a, vec_b);"
  - target_extension: "avx2"
    ctype: ["int64_t", "uint64_t"]
    lscpu_flags: ['avx2']
    specialization_comment: "Takes a mask to check the smaller value of each Vector and takes that mask to get the smaller value of either vec_a or vec_b"
    is_native: False
    implementation: |
      typename Vec::register_type mask = _mm256_cmpgt_epi64(vec_a, vec_b);
      return _mm256_blendv_epi8(vec_a, vec_b, mask);
#INTEL - SSE
  - target_extension: "sse"
    ctype: ["float"]
    lscpu_flags: ['sse']
    implementation: "return _mm_min_{{intrin_tp_full[ctype]}}(vec_a, vec_b);"
  - target_extension: "sse"
    ctype: ["uint8_t", "int16_t", "double"]
    lscpu_flags: ['sse2']
    implementation: "return _mm_min_{{intrin_tp_full[ctype]}}(vec_a, vec_b);"
  - target_extension: "sse"
    ctype: ["int8_t", "uint16_t", "uint32_t", "int32_t"]
    lscpu_flags: ['sse4_1']
    implementation: "return _mm_min_{{intrin_tp_full[ctype]}}(vec_a, vec_b);"
#ARM - NEON
  - target_extension: "neon"
    ctype: [ "uint8_t", "uint16_t", "uint32_t", "int8_t", "int32_t", "double", "float" ]
    lscpu_flags: ['neon']
    implementation: "return vminq_{{intrin_tp_full[ctype]}}(vec_a, vec_b);" #What about 64-Bit
#SCALAR
  - target_extension: "scalar"
    ctype: ["uint8_t", "uint16_t", "uint32_t", "uint64_t", "int8_t", "int16_t", "int32_t", "int64_t", "float", "double"]
    lscpu_flags: []
    includes: []
    implementation: |
        if (vec_a > vec_b) return vec_b;
        return vec_a;
#INTEL - FPGA
...
---
primitive_name: "div"
brief_description: "Divides two vector registers."
parameters:
  - ctype: "const typename Vec::register_type"
    name: "vec_a"
    description: "First vector."
  - ctype: "const typename Vec::register_type"
    name: "vec_b"
    description: "Second vector."
returns:
  ctype: "typename Vec::register_type"
  description: "Vector containing result of the division."
testing:
  - test_name: "vec_with_itself"
    requires: ["loadu", "storeu", "set1"]
    implementation: |
      using T = typename Vec::base_type;
      std::size_t element_count = 1024;
      testing::test_memory_helper_t<Vec> test_helper{element_count, Vec::vector_element_count(), false, testing::alternate_init_no_zero<T>};
      bool allOk = true;
      auto reference_data_ptr = test_helper.data_ref();
      auto reference_result_ptr = test_helper.result_ref();
      auto test_data_ptr = test_helper.data_target();
      auto test_result_ptr = test_helper.result_target();
      for(std::size_t i = 0; i < element_count - Vec::vector_element_count(); i += Vec::vector_element_count()){
        auto vec = set1<Vec>(1);
        storeu<Vec>(reference_result_ptr, vec);
        auto vec_a = loadu<Vec>(&test_data_ptr[i]);
        vec = div<Vec>(vec_a, vec_a);
        storeu<Vec>(test_result_ptr, vec);
        test_helper.synchronize();
        allOk &= test_helper.validate();
      }
      return allOk;
  - test_name: "vec_with_one"
    requires: ["loadu", "storeu", "set1"]
    implementation: |
      using T = typename Vec::base_type;
      std::size_t element_count = 1024;
      testing::test_memory_helper_t<Vec> test_helper{element_count, Vec::vector_element_count(), false, testing::alternate_init_no_zero<T>};
      bool allOk = true;
      auto reference_data_ptr = test_helper.data_ref();
      auto reference_result_ptr = test_helper.result_ref();
      auto test_data_ptr = test_helper.data_target();
      auto test_result_ptr = test_helper.result_target();
      for(std::size_t i = 0; i < element_count - Vec::vector_element_count(); i += Vec::vector_element_count()){
        std::size_t tester_idx = 0;
        for(size_t j=i; j < i + Vec::vector_element_count(); j++){
          reference_result_ptr[tester_idx++] = reference_data_ptr[j];
        }
        auto vec = set1<Vec>(1);
        auto vec_a = loadu<Vec>(&test_data_ptr[i]);
        auto vec_result = div<Vec>(vec_a, vec);
        storeu<Vec>(test_result_ptr, vec_result);
        test_helper.synchronize();
        allOk &= test_helper.validate();
      }
      return allOk;
definitions:
#INTEL - AVX512
  - target_extension: "avx512"
    ctype: ["float", "double"]
    lscpu_flags: ["avx512f"]
    implementation: "return _mm512_div_{{intrin_tp_full[ctype]}}(vec_a, vec_b);"
  - target_extension: "avx512"
    ctype: ["uint8_t", "int8_t", "uint16_t", "int16_t", "uint32_t", "int32_t", "uint64_t", "int64_t"]
    lscpu_flags: ["avx512f"]
    is_native: False
    includes: ["<array>", "<cstddef>"]
    implementation: |
          alignas(Vec::vector_alignment()) std::array<typename Vec::base_type, Vec::vector_element_count()> buffer_a;
          alignas(Vec::vector_alignment()) std::array<typename Vec::base_type, Vec::vector_element_count()> buffer_b;
          _mm512_store_si512(reinterpret_cast<void*>(buffer_a.data()), vec_a);
          _mm512_store_si512(reinterpret_cast<void*>(buffer_b.data()), vec_b);
          for(std::size_t i = 0; i < Vec::vector_element_count(); ++i) {
            buffer_a[i] /= buffer_b[i];
          }
          return _mm512_load_si512(reinterpret_cast<void const *>(buffer_a.data()));
#INTEL - AVX2
  - target_extension: "avx2"
    ctype: ["float", "double"]
    lscpu_flags: ['avx']
    implementation: "return _mm256_div_{{intrin_tp_full[ctype]}}(vec_a, vec_b);"
  - target_extension: "avx2"
    ctype: ["uint8_t", "int8_t", "uint16_t", "int16_t", "uint32_t", "int32_t", "uint64_t", "int64_t"]
    lscpu_flags: ['avx']
    is_native: False
    includes: ["<array>", "<cstddef>"]
    implementation: |
        alignas(Vec::vector_alignment()) std::array<typename Vec::base_type, Vec::vector_element_count()> buffer_a;
        alignas(Vec::vector_alignment()) std::array<typename Vec::base_type, Vec::vector_element_count()> buffer_b;
        _mm256_store_si256(reinterpret_cast<__m256i*>(buffer_a.data()), vec_a);
        _mm256_store_si256(reinterpret_cast<__m256i*>(buffer_b.data()), vec_b);
        for(std::size_t i = 0; i < Vec::vector_element_count(); ++i) {
           buffer_a[i] /= buffer_b[i];
        }
        return _mm256_load_si256(reinterpret_cast<__m256i const *>(buffer_a.data()));
#INTEL - SSE
  - target_extension: "sse"
    ctype: ["float", "double"]
    lscpu_flags: ['sse']
    implementation: "return _mm_div_{{intrin_tp_full[ctype]}}(vec_a, vec_b);"
  - target_extension: "sse"
    ctype: ["uint8_t", "int8_t", "uint16_t", "int16_t", "uint32_t", "int32_t", "uint64_t", "int64_t"]
    lscpu_flags: ['sse2']
    is_native: False
    includes: ["<array>", "<cstddef>"]
    implementation: |
        alignas(Vec::vector_alignment()) std::array<typename Vec::base_type, Vec::vector_element_count()> buffer_a;
        alignas(Vec::vector_alignment()) std::array<typename Vec::base_type, Vec::vector_element_count()> buffer_b;
        _mm_store_si128(reinterpret_cast<__m128i*>(buffer_a.data()), vec_a);
        _mm_store_si128(reinterpret_cast<__m128i*>(buffer_b.data()), vec_b);
        for(std::size_t i = 0; i < Vec::vector_element_count(); ++i) {
          buffer_a[i] /= buffer_b[i];
        }
        return _mm_load_si128(reinterpret_cast<__m128i const *>(buffer_a.data()));
#ARM - NEON - TODO: Cant check if Correct
  - target_extension: "neon"
    ctype: ["float", "double"]
    lscpu_flags: [ 'neon' ]
    implementation: "return vdivq_{{ intrin_tp_full[ctype] }}( vec_a, vec_b );"
  - target_extension: "neon"
    ctype: ["uint64_t"]
    lscpu_flags: ['neon']
    implementation: |
      typename Vec::register_type recipocal_estimate = vshrq_n_u64(vdupq_n_u64(0xFFFFFFFFFFFFFFFF), vclzq_u64(vec_b));
      recipocal_estimate = vmulq_u64(recipocal_estimate, vsubq_u64(vdupq_n_u64(2), vmulq_u64(vec_b, recipocal_estimate)));
      typename Vec::register_type temp = vmulq_u64(vec_a, recipocal_estimate);
      temp = vqrdmulhq_u64(temp, vec_b);
      return temp;
  - target_extension: "neon"
    ctype: ["uint32_t"]
    lscpu_flags: ['neon']
    is_native: False
    implementation: |
      typename Vec::register_type temp = vrecpe_{{intrin_tp_full[ctype]}}(vec_b);
      temp = vmulq_{{intrin_tp_full[ctype]}}(temp, vrecpsq_{{intrin_tp_full[ctype]}}(vec_b, temp));
      return vmulq_{{intrin_tp_full[ctype]}}(vec_a, temp);
  - target_extension: "neon"
    ctype: ["uint16_t"]
    lscpu_flags: ['neon']
    is_native: False
    implementation: return vdivq_u16(vec_a, vdupq_n_u16(vec_b));
  - target_extension: "neon"
    ctype: ["uint8_t"]
    lscpu_flags: ['neon']
    is_native: False
    implementation: |
      typename Vec::register_type temp = vmol_u8(vec_a);
      temp = vmulq_n_u16(temp, 0x100);
      typename Vec::register_type result = vqrdmulhq_u8(temp, vec_b);
      result = vshrn_n_u16(result, 8);
      return result;
#SCALAR
  - target_extension: "scalar"
    ctype: [ "uint8_t", "uint16_t", "uint32_t", "uint64_t", "int8_t", "int16_t", "int32_t", "int64_t", "float", "double" ]
    lscpu_flags: [ ]
    implementation: return vec_a / vec_b;
#INTEL - FPGA
...
---
<<<<<<< HEAD
primitive_name: 'mod'
brief_description: 'Operates the modulo operation on one datavector modulo one input value.'
parameters:
  - ctype: 'const typename Vec::register_type'
    name: 'vec'
    description: 'Input Vector'
  - ctype: 'const typename Vec::base_type'
    name: 'val'
    description: 'Modulo value'
returns:
  ctype: 'typename Vec::register_type'
  description: 'Resulting Vector'
testing:
  - test_name: "with_modulo_one"
    requires: ["storeu", "set1"]
    implementation: |
      using T = typename Vec::base_type;
      testing::test_memory_helper_t<Vec> test_helper{Vec::vector_element_count(), false};
      auto reference_result_ptr = test_helper.result_ref();
      auto test_result_ptr = test_helper.result_target();
      auto vec = set1<Vec>(0);
      storeu<Vec>(reference_result_ptr, vec);
      storeu<Vec>(test_result_ptr, mod<Vec>(vec, 1));
      test_helper.synchronize();
      return test_helper.validate();
  - test_name: "with_check_barrett_reduction_constraint"
    requires: [ "storeu", "set1"]
    implementation: |
      using T = typename Vec::base_type;
      testing::test_memory_helper_t<Vec> test_helper{Vec::vector_element_count(), false};
      auto reference_result_ptr = test_helper.result_ref();
      auto test_result_ptr = test_helper.result_target();
      auto vec = set1<Vec>(73);
      storeu<Vec>(reference_result_ptr, set1<Vec>(1));
      auto result_vec = mod<Vec>(vec, 8);
      storeu<Vec>(test_result_ptr, result_vec);
      test_helper.synchronize();
      return test_helper.validate();
  - test_name: "with_modulo_rand"
    requires: ["loadu", "storeu"]
    implementation: |
      using T = typename Vec::base_type;
      using IntType = std::conditional_t<std::is_same_v<T, float>, int32_t, std::conditional_t<std::is_same_v<T, double>, int64_t, T>>;
      std::size_t element_count = 1024 + (1024 / Vec::vector_element_count());
      testing::test_memory_helper_t<Vec> test_helper{element_count, Vec::vector_element_count(), false, testing::alternate_init_no_zero<T>};
      bool allOk = true;
      auto reference_data_ptr = test_helper.data_ref();
      auto reference_result_ptr = test_helper.result_ref();
      auto test_data_ptr = test_helper.data_target();
      auto test_result_ptr = test_helper.result_target();
      auto offset = 1024;
      for(std::size_t i = 0; i < (element_count - offset); i +=Vec::vector_element_count()){
        std::size_t tester_idx = 0;
        for(std::size_t j = i; j < i + Vec::vector_element_count(); j++){
          reference_result_ptr[tester_idx++] = reference_data_ptr[j] % reference_data_ptr[offset];
        }
        auto vec = loadu<Vec>(&test_data_ptr[i]);
        auto val = test_data_ptr[offset];
        auto vec_result = mod<Vec>(vec, val);
        storeu<Vec>(test_result_ptr, vec_result);
        test_helper.synchronize();
        allOk &= test_helper.validate();
      }
      return allOk;
definitions:
# INTEL - AVX512
  - target_extension: 'avx512'
    ctype: [ 'uint8_t', 'int8_t', 'uint16_t', 'int16_t' ]
    lscpu_flags: [ "avx512f" ]
    includes: [ "<array>", "<cstddef>", "<cmath>" ]
    implementation: |
      alignas(Vec::vector_alignment()) std::array<typename Vec::base_type, Vec::vector_element_count()> buffer;
      _mm512_store_si512(reinterpret_cast<__m512i*>(buffer.data()), vec);
      for (std::size_t i = 0; i < Vec::vector_element_count(); ++i) {
        buffer[i] = buffer[i] % val;
      }
      return _mm512_load_si512(reinterpret_cast<__m512i const*>(buffer.data()));
  - target_extension: 'avx512'
    ctype: [ 'int32_t', "uint32_t" ]
    lscpu_flags: [ "avx512f" ]
    includes: []
    implementation: |
      using T = float;

      __m512 vec_d = tsl::cast<Vec, typename Vec::template transform_extension<T>>(vec);
      __m512 val_d = _mm512_set1_ps(static_cast<T>(val));

      __m512 temp = tsl::div<typename Vec::template transform_extension<T>>(vec_d, val_d);
      temp = _mm512_roundscale_ps(temp, _MM_FROUND_TO_ZERO);
      temp = _mm512_mul_ps(temp, val_d);
      temp = _mm512_sub_ps(vec_d, temp);

      return tsl::cast<typename Vec::template transform_extension<T>,Vec>(temp);
  - target_extension: 'avx512'
    ctype: [ 'int64_t', "uint64_t" ]
    lscpu_flags: [ "avx512f", "avx512dq" ]
    includes: []
    implementation: |
      using T = double;

      __m512d vec_d = tsl::cast<Vec, typename Vec::template transform_extension<T>>(vec);
      __m512d val_d = _mm512_set1_pd(static_cast<T>(val));

      __m512d temp = tsl::div<typename Vec::template transform_extension<T>>(vec_d, val_d);
      temp = _mm512_roundscale_pd(temp, _MM_FROUND_TO_ZERO);
      temp = _mm512_mul_pd(temp, val_d);
      temp = _mm512_sub_pd(vec_d, temp);

      return tsl::cast<typename Vec::template transform_extension<T>,Vec>(temp);
# INTEL - AVX2
  - target_extension: 'avx2'
    ctype: [ 'uint8_t', 'int8_t', "uint16_t", "int16_t" ]
    lscpu_flags: [ "avx2" ]
    includes: ["<array>", "<cstddef>", "<cmath>"]
    is_native: false
    implementation: |
      alignas(Vec::vector_alignment()) std::array<typename Vec::base_type, Vec::vector_element_count()> buffer;
      _mm256_store_si256(reinterpret_cast<__m256i*>(buffer.data()), vec);
      for (std::size_t i = 0; i < Vec::vector_element_count(); ++i) {
        buffer[i] = buffer[i] % val;
      }
      return _mm256_load_si256(reinterpret_cast<__m256i const*>(buffer.data()));
  - target_extension: 'avx2'
    ctype: [ 'uint32_t', 'int32_t' ]
    lscpu_flags: [ "avx2" ]
    includes: [ ]
    implementation: |
      using T = float;

      __m256 vec_d = tsl::cast<Vec, typename Vec::template transform_extension<T>>(vec);
      __m256 val_d = _mm256_set1_ps(static_cast<T>(val));

      __m256 temp = tsl::div<typename Vec::template transform_extension<T>>(vec_d, val_d);
      temp = _mm256_round_ps(temp, _MM_FROUND_TO_ZERO);
      temp = _mm256_mul_ps(temp, val_d);
      temp = _mm256_sub_ps(vec_d, temp);

      return tsl::cast<typename Vec::template transform_extension<T>,Vec>(temp);
  - target_extension: 'avx2'
    ctype: [ 'uint64_t', 'int64_t' ]
    lscpu_flags: [ "avx2" ]
    includes: [ ]
    implementation: |
      using T = double;

      __m256d vec_d = tsl::cast<Vec, typename Vec::template transform_extension<T>>(vec);
      __m256d val_d = _mm256_set1_pd(static_cast<T>(val));

      __m256d temp = tsl::div<typename Vec::template transform_extension<T>>(vec_d, val_d);
      temp = _mm256_round_pd(temp, _MM_FROUND_TO_ZERO);
      temp = _mm256_mul_pd(temp, val_d);
      temp = _mm256_sub_pd(vec_d, temp);

      return tsl::cast<typename Vec::template transform_extension<T>,Vec>(temp);
# INTEL - SSE
  - target_extension: 'sse'
    ctype: [ 'uint8_t', 'int8_t', 'uint16_t', 'int16_t']
    lscpu_flags: [ "sse2" ]
    includes: ["<array>", "<cstddef>", "<cmath>"]
    is_native: false
    implementation: |
      alignas(Vec::vector_alignment()) std::array<typename Vec::base_type, Vec::vector_element_count()> buffer;
      _mm_store_si128(reinterpret_cast<__m128i*>(buffer.data()), vec);
      for (std::size_t i = 0; i < Vec::vector_element_count(); ++i) {
        buffer[i] = buffer[i] % val;
      }
      return _mm_load_si128(reinterpret_cast<__m128i const*>(buffer.data()));
  - target_extension: 'sse'
    ctype: [ 'int32_t', "uint32_t" ]
    lscpu_flags: [ "sse2", "sse4_1" ]
    includes: []
    implementation: |
      using T = float;
      __m128 vec_d = tsl::cast<Vec, typename Vec::template transform_extension<T>>(vec);
      __m128 val_d = _mm_set1_ps(static_cast<T>(val));

      __m128 temp = tsl::div<typename Vec::template transform_extension<T>>(vec_d, val_d);
      temp = _mm_round_ps(temp, _MM_FROUND_TO_ZERO);
      temp = _mm_mul_ps(temp, val_d);
      temp = _mm_sub_ps(vec_d, temp);

      return tsl::cast<typename Vec::template transform_extension<T>,Vec>(temp);
  - target_extension: 'sse'
    ctype: [ 'int64_t', "uint64_t" ]
    lscpu_flags: [ "sse2", "sse4_1" ]
    includes: []
    implementation: |
      using T = double;

      __m128d vec_d = tsl::cast<Vec, typename Vec::template transform_extension<T>>(vec);
      __m128d val_d = _mm_set1_pd(static_cast<T>(val));

      __m128d temp = tsl::div<typename Vec::template transform_extension<T>>(vec_d, val_d);
      temp = _mm_round_pd(temp, _MM_FROUND_TO_ZERO);
      temp = _mm_mul_pd(temp, val_d);
      temp = _mm_sub_pd(vec_d, temp);

      return tsl::cast<typename Vec::template transform_extension<T>,Vec>(temp);
# SCALAR
  - target_extension: 'scalar'
    ctype: [ 'uint8_t', 'uint16_t', 'uint32_t', 'uint64_t', 'int8_t', 'int16_t', 'int32_t', 'int64_t' ]
    lscpu_flags: [ ]
    implementation: return vec % val;
# FPGA
  - target_extension: ["oneAPIfpga", "oneAPIfpgaRTL"]
    ctype: ["uint8_t", "int8_t", "uint16_t", "int16_t", "uint32_t", "int32_t", "uint64_t", "int64_t"]
    lscpu_flags: ["oneAPIfpgaDev"]
    vector_length_agnostic: True
    implementation: |
      using T = typename Vec::register_type;
      T result; //initialize the result
      #pragma unroll
      for(int i = 0; i < Vec::vector_element_count(); ++i) {
        result[i] = vec[i] - ((vec[i] / val[i]) * val[i]);
      }
      return result;
...

---
primitive_name: "hmax"
brief_description: "Reduces the elements to the maximum value."
parameters:
  - ctype: "const typename Vec::register_type"
    name: "data"
    description: "Input vector."
returns:
  ctype: "typename Vec::base_type"
  description: "Scalar value after adding all elements in the vector."
definitions:
#INTEL - FPGA
  - target_extension: ["oneAPIfpga", "oneAPIfpgaRTL"]
    ctype: ["uint8_t", "int8_t", "uint16_t", "int16_t", "uint32_t", "int32_t", "float", "uint64_t", "int64_t", "double"]
    lscpu_flags: ["oneAPIfpgaDev"]
    vector_length_agnostic: True
    implementation: |
      {% import 'core/definition_macro_helper_oneAPI.template' as helpers %}
      {{ helpers.tree_like_reduce_ternary_auto("Vec", "result_vec", "data", ">") }}
      return result_vec[Vec::vector_element_count()-2];
...
---
primitive_name: "hmin"
brief_description: "Reduces the elements to the maximum value."
parameters:
  - ctype: "const typename Vec::register_type"
    name: "data"
    description: "Input vector."
returns:
  ctype: "typename Vec::base_type"
  description: "Scalar value after adding all elements in the vector."
definitions:
#INTEL - FPGA
  - target_extension: ["oneAPIfpga", "oneAPIfpgaRTL"]
    ctype: ["uint8_t", "int8_t", "uint16_t", "int16_t", "uint32_t", "int32_t", "float", "uint64_t", "int64_t", "double"]
    lscpu_flags: ["oneAPIfpgaDev"]
    vector_length_agnostic: True
    implementation: |
      {% import 'core/definition_macro_helper_oneAPI.template' as helpers %}
      {{ helpers.tree_like_reduce_ternary_auto("Vec", "result_vec", "data", "<") }}
      return result_vec[Vec::vector_element_count()-2];
=======
primitive_name: 'sub'
brief_description: 'Subtraction one vector from another.'
parameters:
  - ctype: 'const typename Vec::register_type'
    name: 'vec_a'
    description: 'First vector.'
  - ctype: 'const typename Vec::register_type'
    name: 'vec_b'
    description: 'Second vector.'
returns:
  ctype: 'typename Vec::register_type'
  description: 'Vector containing subtraction result.'
definitions:
#SCALAR
  - target_extension: 'scalar'
    ctype: [ 'uint8_t', 'uint16_t', 'uint32_t', 'uint64_t', 'int8_t', 'int16_t', 'int32_t', 'int64_t', 'float', 'double' ]
    lscpu_flags: [ ]
    implementation: 'return vec_a - vec_b;'
...
---
primitive_name: 'div'
brief_description: 'Division one vector by another.'
parameters:
  - ctype: 'const typename Vec::register_type'
    name: 'vec_a'
    description: 'First vector.'
  - ctype: 'const typename Vec::register_type'
    name: 'vec_b'
    description: 'Second vector.'
returns:
  ctype: 'typename Vec::register_type'
  description: 'Vector containing division result.'
definitions:
#SCALAR
  - target_extension: 'scalar'
    ctype: [ 'uint8_t', 'uint16_t', 'uint32_t', 'uint64_t', 'int8_t', 'int16_t', 'int32_t', 'int64_t', 'float', 'double' ]
    lscpu_flags: [ ]
    implementation: 'return vec_a / vec_b;'
...
---
primitive_name: 'mod'
brief_description: 'Modulo of one vector by another.'
parameters:
  - ctype: 'const typename Vec::register_type'
    name: 'vec_a'
    description: 'First vector.'
  - ctype: 'const typename Vec::register_type'
    name: 'vec_b'
    description: 'Second vector.'
returns:
  ctype: 'typename Vec::register_type'
  description: 'Vector containing modulo result.'
definitions:
#SCALAR
  - target_extension: 'scalar'
    ctype: [ 'uint8_t', 'uint16_t', 'uint32_t', 'uint64_t', 'int8_t', 'int16_t', 'int32_t', 'int64_t' ]
    lscpu_flags: [ ]
    implementation: 'return vec_a % vec_b;'
...
---
primitive_name: 'pow'
brief_description: 'Power of one vector by another.'
parameters:
  - ctype: 'const typename Vec::register_type'
    name: 'vec_a'
    description: 'First vector.'
  - ctype: 'const typename Vec::register_type'
    name: 'vec_b'
    description: 'Second vector.'
returns:
  ctype: 'typename Vec::register_type'
  description: 'Vector containing power result.'
definitions:
#SCALAR
  - target_extension: 'scalar'
    ctype: [ 'uint8_t', 'uint16_t', 'uint32_t', 'uint64_t', 'int8_t', 'int16_t', 'int32_t', 'int64_t' ]
    lscpu_flags: [ ]
    implementation: 'return std::pow(vec_a, vec_b);'
...
---
primitive_name: 'min'
brief_description: 'Minimum of one vector by another.'
parameters:
  - ctype: 'const typename Vec::register_type'
    name: 'vec_a'
    description: 'First vector.'
  - ctype: 'const typename Vec::register_type'
    name: 'vec_b'
    description: 'Second vector.'
returns:
  ctype: 'typename Vec::register_type'
  description: 'Vector containing minimum result.'
definitions:
#SCALAR
  - target_extension: 'scalar'
    ctype: [ 'uint8_t', 'uint16_t', 'uint32_t', 'uint64_t', 'int8_t', 'int16_t', 'int32_t', 'int64_t', 'float', 'double' ]
    lscpu_flags: [ ]
    implementation: 'return std::min(vec_a, vec_b);'
...
---
primitive_name: 'max'
brief_description: 'Maximum of one vector by another.'
parameters:
  - ctype: 'const typename Vec::register_type'
    name: 'vec_a'
    description: 'First vector.'
  - ctype: 'const typename Vec::register_type'
    name: 'vec_b'
    description: 'Second vector.'
returns:
  ctype: 'typename Vec::register_type'
  description: 'Vector containing maximum result.'
definitions:
#SCALAR
  - target_extension: 'scalar'
    ctype: [ 'uint8_t', 'uint16_t', 'uint32_t', 'uint64_t', 'int8_t', 'int16_t', 'int32_t', 'int64_t', 'float', 'double' ]
    lscpu_flags: [ ]
    implementation: 'return std::max(vec_a, vec_b);'
>>>>>>> 028a9d32
...<|MERGE_RESOLUTION|>--- conflicted
+++ resolved
@@ -984,7 +984,6 @@
 #INTEL - FPGA
 ...
 ---
-<<<<<<< HEAD
 primitive_name: 'mod'
 brief_description: 'Operates the modulo operation on one datavector modulo one input value.'
 parameters:
@@ -1244,7 +1243,8 @@
       {% import 'core/definition_macro_helper_oneAPI.template' as helpers %}
       {{ helpers.tree_like_reduce_ternary_auto("Vec", "result_vec", "data", "<") }}
       return result_vec[Vec::vector_element_count()-2];
-=======
+...
+---
 primitive_name: 'sub'
 brief_description: 'Subtraction one vector from another.'
 parameters:
@@ -1284,9 +1284,10 @@
     lscpu_flags: [ ]
     implementation: 'return vec_a / vec_b;'
 ...
----
-primitive_name: 'mod'
-brief_description: 'Modulo of one vector by another.'
+
+---
+primitive_name: 'pow'
+brief_description: 'Power of one vector by another.'
 parameters:
   - ctype: 'const typename Vec::register_type'
     name: 'vec_a'
@@ -1296,17 +1297,17 @@
     description: 'Second vector.'
 returns:
   ctype: 'typename Vec::register_type'
-  description: 'Vector containing modulo result.'
+  description: 'Vector containing power result.'
 definitions:
 #SCALAR
   - target_extension: 'scalar'
     ctype: [ 'uint8_t', 'uint16_t', 'uint32_t', 'uint64_t', 'int8_t', 'int16_t', 'int32_t', 'int64_t' ]
     lscpu_flags: [ ]
-    implementation: 'return vec_a % vec_b;'
+    implementation: 'return std::pow(vec_a, vec_b);'
 ...
 ---
-primitive_name: 'pow'
-brief_description: 'Power of one vector by another.'
+primitive_name: 'min'
+brief_description: 'Minimum of one vector by another.'
 parameters:
   - ctype: 'const typename Vec::register_type'
     name: 'vec_a'
@@ -1316,17 +1317,17 @@
     description: 'Second vector.'
 returns:
   ctype: 'typename Vec::register_type'
-  description: 'Vector containing power result.'
+  description: 'Vector containing minimum result.'
 definitions:
 #SCALAR
   - target_extension: 'scalar'
-    ctype: [ 'uint8_t', 'uint16_t', 'uint32_t', 'uint64_t', 'int8_t', 'int16_t', 'int32_t', 'int64_t' ]
+    ctype: [ 'uint8_t', 'uint16_t', 'uint32_t', 'uint64_t', 'int8_t', 'int16_t', 'int32_t', 'int64_t', 'float', 'double' ]
     lscpu_flags: [ ]
-    implementation: 'return std::pow(vec_a, vec_b);'
+    implementation: 'return std::min(vec_a, vec_b);'
 ...
 ---
-primitive_name: 'min'
-brief_description: 'Minimum of one vector by another.'
+primitive_name: 'max'
+brief_description: 'Maximum of one vector by another.'
 parameters:
   - ctype: 'const typename Vec::register_type'
     name: 'vec_a'
@@ -1336,26 +1337,6 @@
     description: 'Second vector.'
 returns:
   ctype: 'typename Vec::register_type'
-  description: 'Vector containing minimum result.'
-definitions:
-#SCALAR
-  - target_extension: 'scalar'
-    ctype: [ 'uint8_t', 'uint16_t', 'uint32_t', 'uint64_t', 'int8_t', 'int16_t', 'int32_t', 'int64_t', 'float', 'double' ]
-    lscpu_flags: [ ]
-    implementation: 'return std::min(vec_a, vec_b);'
-...
----
-primitive_name: 'max'
-brief_description: 'Maximum of one vector by another.'
-parameters:
-  - ctype: 'const typename Vec::register_type'
-    name: 'vec_a'
-    description: 'First vector.'
-  - ctype: 'const typename Vec::register_type'
-    name: 'vec_b'
-    description: 'Second vector.'
-returns:
-  ctype: 'typename Vec::register_type'
   description: 'Vector containing maximum result.'
 definitions:
 #SCALAR
@@ -1363,5 +1344,4 @@
     ctype: [ 'uint8_t', 'uint16_t', 'uint32_t', 'uint64_t', 'int8_t', 'int16_t', 'int32_t', 'int64_t', 'float', 'double' ]
     lscpu_flags: [ ]
     implementation: 'return std::max(vec_a, vec_b);'
->>>>>>> 028a9d32
 ...