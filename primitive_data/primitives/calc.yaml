---
name: "calc"
description: "This file contains arithmetic primitives."
...
---
primitive_name: "add"
brief_description: "Adds two vector registers."
parameters:
  - ctype: "const typename Vec::register_type"
    name: "vec_a"
    description: "First vector."
  - ctype: "const typename Vec::register_type"
    name: "vec_b"
    description: "Second vector."
returns:
  ctype: "typename Vec::register_type"
  description: "Vector containing result of the addition."
testing: #optional
  - test_name: "zero_cornercase"
    requires: ["set1", "loadu", "storeu"]
    includes: ["<cstddef>"]
    implementation: |
      using T = typename Vec::base_type;
      std::size_t element_count = 1024;
      testing::test_memory_helper_t<Vec> test_helper{element_count, Vec::vector_element_count(), false};
      bool allOk = true;
      auto reference_data_ptr = test_helper.data_ref();
      auto reference_result_ptr = test_helper.result_ref();
      auto test_data_ptr = test_helper.data_target();
      auto test_result_ptr = test_helper.result_target();
      for(std::size_t i = 0; i < element_count - Vec::vector_element_count(); i+=Vec::vector_element_count()) {
        std::size_t tester_idx = 0;
        for(size_t j = i; j < i + Vec::vector_element_count(); ++j) {
            reference_result_ptr[tester_idx++] = reference_data_ptr[j];
        }
        auto vec = set1<Vec>( 0 );
        auto elements = loadu<Vec>(&test_data_ptr[i]);
        vec = add<Vec>(vec, elements);
        storeu<Vec>( test_result_ptr, vec );
        test_helper.synchronize();
        allOk &= test_helper.validate();
      }
      return allOk;
  - test_name: "running_sum_w_epsilon"
    requires: [ "loadu", "storeu"]
    includes: ["<cstddef>"]
    implementation: |
      using T = typename Vec::base_type;
      std::size_t element_count = 1024;
      testing::test_memory_helper_t<Vec> test_helper{element_count, Vec::vector_element_count(), false };
      bool allOk = true;
      auto reference_data_ptr = test_helper.data_ref();
      auto reference_result_ptr = test_helper.result_ref();
      auto test_data_ptr = test_helper.data_target();
      auto test_result_ptr = test_helper.result_target();
      for(std::size_t i = 0; i < element_count - 2*Vec::vector_element_count(); i+=2*Vec::vector_element_count()) {
        std::size_t tester_idx = 0;
        for(size_t j = i; j < i + Vec::vector_element_count(); j++) {
            reference_result_ptr[tester_idx++] = reference_data_ptr[j]+reference_data_ptr[j+Vec::vector_element_count()];
        }
        auto elements_vec1 = loadu<Vec>(&test_data_ptr[i]);
        auto elements_vec2 = loadu<Vec>(&test_data_ptr[i+Vec::vector_element_count()]);
        auto vec = add<Vec>(elements_vec1, elements_vec2);
        storeu<Vec>( test_result_ptr, vec );
        test_helper.synchronize();
        allOk &= test_helper.validate();
      }
      return allOk;
definitions:
#CUDA
  - target_extension: "cuda"
    ctype: ["uint8_t", "uint16_t", "uint32_t", "uint64_t", "int8_t", "int16_t", "int32_t", "int64_t", "float", "double"]
    lscpu_flags: ["cuda"]
    vector_length_agnostic: True
    implementation: |
      typename Vec::register_type vec_c;
      size_t element_count = VectorSize / (sizeof({{ ctype }}) * 8);
      constexpr auto add = +[]({{ ctype }} a, {{ ctype }} b) { return a + b; };
      return launch_elemenwise_op<typename Vec::register_type, add>(vec_a, vec_b, VectorSize);
#INTEL - AVX512
  - target_extension: "avx512"
    ctype: ["uint32_t", "uint64_t", "int32_t", "int64_t"]
    lscpu_flags: ['avx512f']
    specialization_comment: "Signed addition."
    implementation: "return _mm512_add_epi{{ intrin_tp[ctype][1] }}(vec_a, vec_b);"
  - target_extension: "avx512"
    ctype: ["uint8_t", "uint16_t", "int8_t", "int16_t"]
    lscpu_flags: ['avx512f', 'avx512bw']
    specialization_comment: "Signed addition."
    implementation: "return _mm512_add_epi{{ intrin_tp[ctype][1] }}(vec_a, vec_b);"
  - target_extension: "avx512"
    ctype: ["float", "double"]
    lscpu_flags: ['avx512f']
    implementation: "return _mm512_add_{{ intrin_tp_full[ctype] }}(vec_a, vec_b);"
#INTEL - AVX2
  - target_extension: "avx2"
    ctype: ["uint8_t", "uint16_t", "uint32_t", "uint64_t", "int8_t", "int16_t", "int32_t", "int64_t"]
    lscpu_flags: ['avx2']
    specialization_comment: "Signed addition."
    implementation: "return _mm256_add_epi{{ intrin_tp[ctype][1] }}(vec_a, vec_b);"
  - target_extension: "avx2"
    ctype: ["float", "double"]
    lscpu_flags: ['avx']
    implementation: "return _mm256_add_{{ intrin_tp_full[ctype] }}(vec_a, vec_b);"
#INTEL - SSE
  - target_extension: "sse"
    ctype: ["uint8_t", "uint16_t", "uint32_t", "uint64_t", "int8_t", "int16_t", "int32_t", "int64_t"]
    lscpu_flags: ['sse2']
    specialization_comment: "Signed addition."
    implementation: "return _mm_add_epi{{ intrin_tp[ctype][1] }}(vec_a, vec_b);"
  - target_extension: "sse"
    ctype: ["float"]
    lscpu_flags: ['sse']
    implementation: "return _mm_add_{{ intrin_tp_full[ctype] }}(vec_a, vec_b);"
  - target_extension: "sse"
    ctype: ["double"]
    lscpu_flags: ['sse2']
    implementation: "return _mm_add_{{ intrin_tp_full[ctype] }}(vec_a, vec_b);"
#ARM - NEON
  - target_extension: "neon"
    ctype: ["uint8_t", "uint16_t", "uint32_t", "uint64_t", "int8_t", "int16_t", "int32_t", "int64_t", "float", "double"]
    lscpu_flags: [ 'neon' ]
    implementation: "return vaddq_{{ intrin_tp_full[ctype] }}( vec_a, vec_b );"
#SCALAR
  - target_extension: "scalar"
    ctype: [ "uint8_t", "uint16_t", "uint32_t", "uint64_t", "int8_t", "int16_t", "int32_t", "int64_t", "float", "double" ]
    lscpu_flags: []
    implementation: "return vec_a + vec_b;"
#INTEL - FPGA
  - target_extension: ["oneAPIfpga", "oneAPIfpgaRTL"]
    ctype: ["uint8_t", "int8_t", "uint16_t", "int16_t", "uint32_t", "int32_t", "float", "uint64_t", "int64_t", "double"]
    lscpu_flags: ["oneAPIfpgaDev"]
    vector_length_agnostic: True
    implementation: |
      using T = typename Vec::register_type;
      T result; //initialize the result
      #pragma unroll
      for(int i = 0; i < Vec::vector_element_count(); ++i) {
        result[i] = vec_a[i] + vec_b[i];
      }
      return result;
...
---
primitive_name: "sub"
brief_description: "Subtracts two vector registers."
parameters:
  - ctype: "const typename Vec::register_type"
    name: "vec_a"
    description: "First vector."
  - ctype: "const typename Vec::register_type"
    name: "vec_b"
    description: "Second vector."
returns:
  ctype: "typename Vec::register_type"
  description: "Vector containing result of the subtraction."
testing: #optional
  - test_name: "zero_cornercase"
    requires: ["set1", "loadu", "storeu"]
    includes: ["<cstddef>"]
    implementation: |
      using T = typename Vec::base_type;
      std::size_t element_count = 1024;
      testing::test_memory_helper_t<Vec> test_helper{element_count, Vec::vector_element_count(), false};
      bool allOk = true;
      auto reference_data_ptr = test_helper.data_ref();
      auto reference_result_ptr = test_helper.result_ref();
      auto test_data_ptr = test_helper.data_target();
      auto test_result_ptr = test_helper.result_target();
      for(std::size_t i = 0; i < element_count - Vec::vector_element_count(); i+=Vec::vector_element_count()) {
          std::size_t tester_idx = 0;
          for(size_t j = i; j < i + Vec::vector_element_count(); ++j) {
            reference_result_ptr[tester_idx++] = reference_data_ptr[j];
          }
          auto vec = set1<Vec>( 0 );
          auto elements = loadu<Vec>(&test_data_ptr[i]);
          vec = sub<Vec>(elements, vec);
          storeu<Vec>( test_result_ptr, vec );
          test_helper.synchronize();
          allOk &= test_helper.validate();
      }
      return allOk;
  - test_name: "running_sum_w_epsilon"
    requires: ["loadu", "store"]
    includes: ["<cstddef>"]
    implementation: |
      using T = typename Vec::base_type;
      std::size_t element_count = 1024;
      testing::test_memory_helper_t<Vec> test_helper{element_count, Vec::vector_element_count(), false };
      bool allOk = true;
      auto reference_data_ptr = test_helper.data_ref();
      auto reference_result_ptr = test_helper.result_ref();
      auto test_data_ptr = test_helper.data_target();
      auto test_result_ptr = test_helper.result_target();
      for(std::size_t i = 0; i < element_count - 2*Vec::vector_element_count(); i+=2*Vec::vector_element_count()) {
          std::size_t tester_idx = 0;
          for(size_t j = i; j < i + Vec::vector_element_count(); j++) {
            reference_result_ptr[tester_idx++] = reference_data_ptr[j]-reference_data_ptr[j+Vec::vector_element_count()];
          }
          auto elements_vec1 = loadu<Vec>(&test_data_ptr[i]);
          auto elements_vec2 = loadu<Vec>(&test_data_ptr[i+Vec::vector_element_count()]);
          auto vec = sub<Vec>(elements_vec1, elements_vec2);
          storeu<Vec>( test_result_ptr, vec );
          test_helper.synchronize();
          allOk &= test_helper.validate();
      }
      return allOk;
definitions:
#CUDA
  - target_extension: "cuda"
    ctype: ["uint8_t", "uint16_t", "uint32_t", "uint64_t", "int8_t", "int16_t", "int32_t", "int64_t", "float", "double"]
    lscpu_flags: ["cuda"]
    vector_length_agnostic: True
    implementation: |
      typename Vec::register_type vec_c;
      size_t element_count = VectorSize / (sizeof({{ ctype }}) * 8);
      constexpr auto add = +[]({{ ctype }} a, {{ ctype }} b) { return a - b; };
      return launch_elemenwise_op<typename Vec::register_type, add>(vec_a, vec_b, VectorSize);
#INTEL - AVX512
  - target_extension: "avx512"
    ctype: ["uint32_t", "uint64_t", "int32_t", "int64_t"]
    lscpu_flags: ['avx512f']
    specialization_comment: "Signed addition."
    implementation: "return _mm512_sub_epi{{ intrin_tp[ctype][1] }}(vec_a, vec_b);"
  - target_extension: "avx512"
    ctype: ["uint8_t", "uint16_t", "int8_t", "int16_t"]
    lscpu_flags: ['avx512f', 'avx512bw']
    specialization_comment: "Signed addition."
    implementation: "return _mm512_sub_epi{{ intrin_tp[ctype][1] }}(vec_a, vec_b);"
  - target_extension: "avx512"
    ctype: ["float", "double"]
    lscpu_flags: ['avx512f']
    implementation: "return _mm512_sub_{{ intrin_tp_full[ctype] }}(vec_a, vec_b);"
#INTEL - AVX2
  - target_extension: "avx2"
    ctype: ["uint8_t", "uint16_t", "uint32_t", "uint64_t", "int8_t", "int16_t", "int32_t", "int64_t"]
    lscpu_flags: ['avx2']
    specialization_comment: "Signed addition."
    implementation: "return _mm256_sub_epi{{ intrin_tp[ctype][1] }}(vec_a, vec_b);"
  - target_extension: "avx2"
    ctype: ["float", "double"]
    lscpu_flags: ['avx']
    implementation: "return _mm256_sub_{{ intrin_tp_full[ctype] }}(vec_a, vec_b);"
#INTEL - SSE
  - target_extension: "sse"
    ctype: ["uint8_t", "uint16_t", "uint32_t", "uint64_t", "int8_t", "int16_t", "int32_t", "int64_t"]
    lscpu_flags: ['sse2']
    specialization_comment: "Signed addition."
    implementation: "return _mm_sub_epi{{ intrin_tp[ctype][1] }}(vec_a, vec_b);"
  - target_extension: "sse"
    ctype: ["float"]
    lscpu_flags: ['sse']
    implementation: "return _mm_sub_{{ intrin_tp_full[ctype] }}(vec_a, vec_b);"
  - target_extension: "sse"
    ctype: ["double"]
    lscpu_flags: ['sse2']
    implementation: "return _mm_sub_{{ intrin_tp_full[ctype] }}(vec_a, vec_b);"
#ARM - NEON
  - target_extension: "neon"
    ctype: ["uint8_t", "uint16_t", "uint32_t", "uint64_t", "int8_t", "int16_t", "int32_t", "int64_t", "float", "double"]
    lscpu_flags: [ 'neon' ]
    implementation: "return vsubq_{{ intrin_tp_full[ctype] }}( vec_a, vec_b );"
#SCALAR
  - target_extension: "scalar"
    ctype: [ "uint8_t", "uint16_t", "uint32_t", "uint64_t", "int8_t", "int16_t", "int32_t", "int64_t", "float", "double" ]
    lscpu_flags: []
    implementation: "return vec_a - vec_b;"
#INTEL - FPGA
  - target_extension: ["oneAPIfpga", "oneAPIfpgaRTL"]
    ctype: ["uint8_t", "int8_t", "uint16_t", "int16_t", "uint32_t", "int32_t", "float", "uint64_t", "int64_t", "double"]
    lscpu_flags: ["oneAPIfpgaDev"]
    vector_length_agnostic: True
    implementation: |
      using T = typename Vec::register_type;
      T result; //initialize the result
      #pragma unroll
      for(int i = 0; i < Vec::vector_element_count(); ++i) {
        result[i] = vec_a[i] - vec_b[i];
      }
      return result;
---
primitive_name: "add"
functor_name: "mask_add"
brief_description: "Adds two vector registers, depending on a mask: result[*] = (m[*])? vec_a[*]+vec_b[*] : vec_a[*]."
parameters:
  - ctype: "const typename Vec::mask_type"
    name: "mask"
    description: "Vector mask register indicating which elements should be added."
  - ctype: "const typename Vec::register_type"
    name: "vec_a"
    description: "First vector."
  - ctype: "const typename Vec::register_type"
    name: "vec_b"
    description: "Second vector."
returns:
  ctype: "typename Vec::register_type"
  description: "Vector containing result of the addition."
testing:
  - test_name: "zero_mask"
    requires: ["loadu", "storeu", "to_mask", "integral_all_false"]
    implementation: |
      using T = typename Vec::base_type;
      using reg_t = typename Vec::register_type;

      typename Vec::mask_type zero_mask = to_mask<Vec>(integral_all_false<Vec>());

      std::size_t element_count = 1024;
      testing::test_memory_helper_t<Vec> test_helper{element_count, Vec::vector_element_count(), false };
      bool allOk = true;
      auto reference_data_ptr = test_helper.data_ref();
      auto reference_result_ptr = test_helper.result_ref();
      auto test_data_ptr = test_helper.data_target();
      auto test_result_ptr = test_helper.result_target();

      for(std::size_t i = 0; i < (element_count - Vec::vector_element_count()); i += Vec::vector_element_count()){
        std::size_t tester_idx = 0;
        for(size_t j = i; j < i + Vec::vector_element_count(); j++) {
          reference_result_ptr[tester_idx++] = reference_data_ptr[j];
        }
        auto vec = loadu<Vec>(&test_data_ptr[i]);
        auto vec_result = add<Vec>(zero_mask, vec, vec);
        storeu<Vec>(test_result_ptr, vec_result);
        test_helper.synchronize();
        allOk &= test_helper.validate();
      }
      return allOk;
  - test_name: "all_one_mask"
    requires: ["loadu", "storeu", "to_mask", "integral_all_true"]
    implementation: |
      using T = typename Vec::base_type;
      using reg_t = typename Vec::register_type;

      typename Vec::mask_type mask = to_mask<Vec>(integral_all_true<Vec>());

      std::size_t element_count = 1024;
      testing::test_memory_helper_t<Vec> test_helper{element_count, Vec::vector_element_count(), false };
      bool allOk = true;
      auto reference_data_ptr = test_helper.data_ref();
      auto reference_result_ptr = test_helper.result_ref();
      auto test_data_ptr = test_helper.data_target();
      auto test_result_ptr = test_helper.result_target();

      for(std::size_t i = 0; i < (element_count - (2*Vec::vector_element_count())); i += 2*Vec::vector_element_count()){
        std::size_t tester_idx = 0;
        for(size_t j = i; j < i + Vec::vector_element_count(); j++) {
          reference_result_ptr[tester_idx++] = reference_data_ptr[j] + reference_data_ptr[j + Vec::vector_element_count()];
        }
        auto vec_a = loadu<Vec>(&test_data_ptr[i]);
        auto vec_b = loadu<Vec>(&test_data_ptr[i + Vec::vector_element_count()]);
        auto vec_result = add<Vec>(mask, vec_a, vec_b);
        storeu<Vec>(test_result_ptr, vec_result);
        test_helper.synchronize();
        allOk &= test_helper.validate();
      }
      return allOk;
definitions:
#INTEL - AVX512
  - target_extension: "avx512"
    ctype: ["float", "double"]
    lscpu_flags: ["avx512f"]
    implementation: "return _mm512_mask_add_{{ intrin_tp_full[ctype] }}(vec_a, mask, vec_a, vec_b);"
#INTEL - AVX2
  - target_extension: "avx2"
    ctype: ["uint8_t", "int8_t", "uint16_t", "int16_t", "uint32_t", "int32_t", "uint64_t", "int64_t"]
    lscpu_flags: ["avx"]
    implementation: "return _mm256_add_epi{{ intrin_tp[ctype][1] }}(vec_a, _mm256_and_si256(vec_b, mask));"
  - target_extension: "avx2"
    ctype: ["float", "double"]
    lscpu_flags: ["avx"]
    implementation: "return _mm256_add_{{ intrin_tp_full[ctype] }}(vec_a, _mm256_and_{{ intrin_tp_full[ctype] }}(vec_b, mask));"
#INTEL - SSE
  - target_extension: "sse"
    ctype: ["uint8_t", "int8_t", "uint16_t", "int16_t", "uint32_t", "int32_t", "uint64_t", "int64_t"]
    lscpu_flags: ["sse2"]
    implementation: "return _mm_add_epi{{ intrin_tp[ctype][1] }}(vec_a, _mm_and_si128(vec_b, mask));"
  - target_extension: "sse"
    ctype: ["float"]
    lscpu_flags: ["sse"]
    implementation: "return _mm_add_ps(vec_a, _mm_and_ps(vec_b, mask));"
  - target_extension: "sse"
    ctype: ["double"]
    lscpu_flags: ["sse2"]
    implementation: "return _mm_add_pd(vec_a, _mm_and_pd(vec_b, mask));"
#SCALAR
  - target_extension: "scalar"
    ctype: ["uint8_t", "int8_t", "uint16_t", "int16_t", "uint32_t", "int32_t", "uint64_t", "int64_t", "float", "double"]
    lscpu_flags: []
    implementation: "return (mask)? vec_a + vec_b : vec_a;"
---
primitive_name: "mul"
brief_description: "Multiplies two vector registers."
parameters:
  - ctype: "const typename Vec::register_type"
    name: "vec_a"
    description: "First vector."
  - ctype: "const typename Vec::register_type"
    name: "vec_b"
    description: "Second vector."
returns:
  ctype: "typename Vec::register_type"
  description: "Vector containing result of the multiplication."
testing:
  - requires: ["loadu", "storeu"]
    includes: ["<cstddef>"]
    implementation: |
        using T = typename Vec::base_type;
        std::size_t element_count = 1024;
        testing::test_memory_helper_t<Vec> test_helper{element_count, Vec::vector_element_count(), false };
        bool allOk = true;
        auto reference_data_ptr = test_helper.data_ref();
        auto reference_result_ptr = test_helper.result_ref();
        auto test_data_ptr = test_helper.data_target();
        auto test_result_ptr = test_helper.result_target();
        for(std::size_t i = 0; i < element_count - (2*Vec::vector_element_count()); i+=(2*Vec::vector_element_count())) {
          std::size_t j = i;
          for(; j < i + Vec::vector_element_count(); ++j) {
              reference_result_ptr[j-i] = reference_data_ptr[j];
          }
          for(; j < i + (2*Vec::vector_element_count()); ++j) {
              reference_result_ptr[j-(i+Vec::vector_element_count())] *= reference_data_ptr[j];
          }
          auto vec_a = loadu<Vec>(&test_data_ptr[i]);
          auto vec_b = loadu<Vec>(&test_data_ptr[i+Vec::vector_element_count()]);
          auto vec_result = mul<Vec>(vec_a, vec_b);
          storeu<Vec>(test_result_ptr, vec_result);
          test_helper.synchronize();
          allOk &= test_helper.validate();
        }
        return allOk;
  - test_name: "multiply_by_zero"
    requires: ["loadu", "storeu", "set1"]
    includes: []
    implementation: |
      using T = typename Vec::base_type;
      using reg_t = typename Vec::register_type;
      std::size_t element_count = 1024;
      testing::test_memory_helper_t<Vec> test_helper{element_count, Vec::vector_element_count(), false };
      bool allOk = true;
      auto reference_data_ptr = test_helper.data_ref();
      auto reference_result_ptr = test_helper.result_ref();
      auto test_data_ptr = test_helper.data_target();
      auto test_result_ptr = test_helper.result_target();
      reg_t vec_zero = set1<Vec>(0);
      for(std::size_t i = 0; i < (element_count - Vec::vector_element_count()); i += Vec::vector_element_count()){
        std::size_t tester_idx = 0;
        for(size_t j = i; j < i + Vec::vector_element_count(); j++) {
          reference_result_ptr[tester_idx++] = 0;
        }
        auto vec = loadu<Vec>(&test_data_ptr[i]);
        auto vec_result = mul<Vec>(vec, vec_zero);
        storeu<Vec>(test_result_ptr, vec_result);
        test_helper.synchronize();
        allOk &= test_helper.validate();
      }
      return allOk;
  - test_name: "multiply_neg_and_neg"
    requires: ["set1", "storeu"]
    includes: []
    implementation: |
      using T = typename Vec::base_type;

      if(std::is_unsigned<T>::value){
        return true;
      }else{
        testing::test_memory_helper_t<Vec> test_helper{ Vec::vector_element_count(), false };
        auto reference_result_ptr = test_helper.result_ref();
        auto test_result_ptr = test_helper.result_target();

        storeu<Vec>(reference_result_ptr, set1<Vec>(1));
        auto vec = set1<Vec>(-1);
        storeu<Vec>(test_result_ptr, mul<Vec>(vec,vec));

        test_helper.synchronize();
        return test_helper.validate();
      }
  - test_name: "multiply_neg_and_pos"
    requires: ["set1", "storeu"]
    includes: []
    implementation: |
      using T = typename Vec::base_type;

      if(std::is_unsigned<T>::value){
        return true;
      }else{
        testing::test_memory_helper_t<Vec> test_helper{ Vec::vector_element_count(), false };
        auto reference_result_ptr = test_helper.result_ref();
        auto test_result_ptr = test_helper.result_target();

        auto neg = set1<Vec>(-1);
        auto pos = set1<Vec>(1);

        storeu<Vec>(reference_result_ptr, neg);
        storeu<Vec>(test_result_ptr, mul<Vec>(pos, neg));

        test_helper.synchronize();
        return test_helper.validate();
      }
definitions:
#INTEL - AVX512
  - target_extension: "avx512"
    ctype: ["float", "double"]
    lscpu_flags: ["avx512f"]
    implementation: "return _mm512_mul_{{ intrin_tp_full[ctype] }}(vec_a, vec_b);"
  - target_extension: "avx512"
    ctype: ["uint16_t"]
    lscpu_flags: ["avx512bw"]
    specialization_comment: "Signed multiplication."
    implementation: "return _mm512_mullo_epi16(vec_a, vec_b);"
  - target_extension: "avx512"
    ctype: ["int16_t"]
    lscpu_flags: ["avx512bw"]
    implementation: "return _mm512_mullo_epi16(vec_a, vec_b);"
  - target_extension: "avx512"
    ctype: ["uint32_t", "int32_t"]
    lscpu_flags: ["avx512f"]
    specialization_comment: "Signed multiplication."
    implementation: "return _mm512_mullo_epi32(vec_a, vec_b);"
  - target_extension: "avx512"
    ctype: ["uint64_t", "int64_t"]
    lscpu_flags: ["avx512dq"]
    specialization_comment: "Signed multiplication."
    implementation: "return _mm512_mullo_epi64(vec_a, vec_b);"
  - target_extension: "avx512"
    ctype: ["uint8_t", "int8_t", "uint16_t", "int16_t", "uint32_t", "int32_t", "uint64_t", "int64_t"]
    lscpu_flags: ["avx512f"]
    is_native: False
    includes: ["<array>", "<cstddef>"]
    implementation: |
      alignas(Vec::vector_alignment()) std::array<typename Vec::base_type, Vec::vector_element_count()> buffer_a;
      alignas(Vec::vector_alignment()) std::array<typename Vec::base_type, Vec::vector_element_count()> buffer_b;
      _mm512_store_si512(reinterpret_cast<void*>(buffer_a.data()), vec_a);
      _mm512_store_si512(reinterpret_cast<void*>(buffer_b.data()), vec_b);
      for(std::size_t i = 0; i < Vec::vector_element_count(); ++i) {
          buffer_a[i] *= buffer_b[i];
      }
      return _mm512_load_si512(reinterpret_cast<void const *>(buffer_a.data()));
#INTEL - AVX2
  - target_extension: "avx2"
    ctype: ["float", "double"]
    lscpu_flags: ["avx"]
    implementation: "return _mm256_mul_{{ intrin_tp_full[ctype] }}(vec_a, vec_b);"
  - target_extension: "avx2"
    ctype: ["uint16_t", "int16_t"]
    lscpu_flags: ["avx2"]
    specialization_comment: "Signed multiplication."
    implementation: "return _mm256_mullo_epi16(vec_a, vec_b);"
  - target_extension: "avx2"
    ctype: ["uint32_t", "int32_t"]
    lscpu_flags: ["avx2"]
    specialization_comment: "Signed multiplication."
    implementation: "return _mm256_mullo_epi32(vec_a, vec_b);"
  - target_extension: "avx2"
    ctype: ["uint64_t", "int64_t"]
    lscpu_flags: ["avx512dq", "avx512vl"]
    specialization_comment: "Signed multiplication."
    implementation: "return _mm256_mullo_epi64(vec_a, vec_b);"
  - target_extension: "avx2"
    ctype: ["uint8_t", "int8_t", "uint16_t", "int16_t", "uint32_t", "int32_t", "uint64_t", "int64_t"]
    lscpu_flags: ["avx"]
    is_native: False
    includes: ["<array>", "<cstddef>"]
    implementation: |
      alignas(Vec::vector_alignment()) std::array<typename Vec::base_type, Vec::vector_element_count()> buffer_a;
      alignas(Vec::vector_alignment()) std::array<typename Vec::base_type, Vec::vector_element_count()> buffer_b;
      _mm256_store_si256(reinterpret_cast<__m256i*>(buffer_a.data()), vec_a);
      _mm256_store_si256(reinterpret_cast<__m256i*>(buffer_b.data()), vec_b);
      for(std::size_t i = 0; i < Vec::vector_element_count(); ++i) {
          buffer_a[i] *= buffer_b[i];
      }
      return _mm256_load_si256(reinterpret_cast<__m256i const *>(buffer_a.data()));
#INTEL - SSE
  - target_extension: "sse"
    ctype: ["float"]
    lscpu_flags: ["sse"]
    implementation: "return _mm_mul_ps(vec_a, vec_b);"
  - target_extension: "sse"
    ctype: ["double"]
    lscpu_flags: ["sse2"]
    implementation: "return _mm_mul_pd(vec_a, vec_b);"
  - target_extension: "sse"
    ctype: ["uint16_t", "int16_t"]
    lscpu_flags: ["sse2"]
    specialization_comment: "Signed multiplication."
    implementation: "return _mm_mullo_epi16(vec_a, vec_b);"
  - target_extension: "sse"
    ctype: ["uint32_t", "int32_t"]
    lscpu_flags: ["sse4_1"]
    specialization_comment: "Signed multiplication."
    implementation: "return _mm_mullo_epi32(vec_a, vec_b);"
  - target_extension: "sse"
    ctype: ["uint64_t", "int64_t"]
    lscpu_flags: ["avx512dq", "avx512vl"]
    specialization_comment: "Signed multiplication."
    implementation: "return _mm_mullo_epi64(vec_a, vec_b);"
  - target_extension: "sse"
    ctype: ["uint8_t", "int8_t", "uint16_t", "int16_t", "uint32_t", "int32_t", "uint64_t", "int64_t"]
    lscpu_flags: ["sse2"]
    is_native: False
    includes: ["<array>", "<cstddef>"]
    implementation: |
      alignas(Vec::vector_alignment()) std::array<typename Vec::base_type, Vec::vector_element_count()> buffer_a;
      alignas(Vec::vector_alignment()) std::array<typename Vec::base_type, Vec::vector_element_count()> buffer_b;
      _mm_store_si128(reinterpret_cast<__m128i*>(buffer_a.data()), vec_a);
      _mm_store_si128(reinterpret_cast<__m128i*>(buffer_b.data()), vec_b);
      for(std::size_t i = 0; i < Vec::vector_element_count(); ++i) {
          buffer_a[i] *= buffer_b[i];
      }
      return _mm_load_si128(reinterpret_cast<__m128i const *>(buffer_a.data()));
#ARM - NEON
  - target_extension: "neon"
    ctype: ["uint8_t", "uint16_t", "uint32_t", "int8_t", "int16_t", "int32_t", "float", "double"]
    lscpu_flags: [ 'neon' ]
    implementation: "return vmulq_{{ intrin_tp_full[ctype] }}( vec_a, vec_b );"
  - target_extension: "neon"
    ctype: ["uint64_t", "int64_t"]
    lscpu_flags: [ 'neon' ]
    is_native: False
    implementation: |
      //Found this on stackoverflow. This seems like an overkill. Maybe an extract and scalar multiply would do the trick more efficient.
      //@todo: benchmark this.
      const auto ac = vmovn_{{ intrin_tp[ctype][0] }}64(vec_a);
      const auto pr = vmovn_{{ intrin_tp[ctype][0] }}64(vec_b);
      const auto hi = vmulq_{{ intrin_tp[ctype][0] }}32(vreinterpretq_{{ intrin_tp[ctype][0] }}32_{{ intrin_tp[ctype][0] }}64(vec_b), vrev64q_{{ intrin_tp[ctype][0] }}32(vreinterpretq_{{ intrin_tp[ctype][0] }}32_{{ intrin_tp[ctype][0] }}64(vec_a)));
      return vmlal_{{ intrin_tp[ctype][0] }}32(vshlq_n_{{ intrin_tp[ctype][0] }}64(vpaddlq_{{ intrin_tp[ctype][0] }}32(hi), 32), ac, pr);
#SCALAR
  - target_extension: "scalar"
    ctype: [ "uint8_t", "uint16_t", "uint32_t", "uint64_t", "int8_t", "int16_t", "int32_t", "int64_t", "float", "double" ]
    lscpu_flags: [ ]
    implementation: "return vec_a * vec_b;"
# FPGA
  - target_extension: ["oneAPIfpga", "oneAPIfpgaRTL"]
    ctype: ["uint8_t", "int8_t", "uint16_t", "int16_t", "uint32_t", "int32_t", "uint64_t", "int64_t", "float", "double"]
    lscpu_flags: ["oneAPIfpgaDev"]
    vector_length_agnostic: True
    implementation: |
      using T = typename Vec::register_type;
      T result; //initialize the result
      #pragma unroll
      for(int i = 0; i < Vec::vector_element_count(); ++i) {
        result[i] = vec_a[i] * vec_b[i];
      }
      return result;
...
---
primitive_name: "mul"
functor_name: "mul_constant"
brief_description: "Multiplies a vector register with a constant."
parameters:
  - ctype: "const typename Vec::register_type"
    name: "vec_a"
    description: "First vector."
  - ctype: "const typename Vec::base_type"
    name: "mul_var"
    description: "Multiply constant."
returns:
  ctype: "typename Vec::register_type"
  description: "Vector containing result of the multiplication."
definitions:
# FPGA
  - target_extension: ["oneAPIfpga", "oneAPIfpgaRTL"]
    ctype: ["uint8_t", "int8_t", "uint16_t", "int16_t", "uint32_t", "int32_t", "uint64_t", "int64_t", "float", "double"]
    lscpu_flags: ["oneAPIfpgaDev"]
    vector_length_agnostic: True
    implementation: |
      using T = typename Vec::register_type;
      T result; //initialize the result
      #pragma unroll
      for(int i = 0; i < Vec::vector_element_count(); ++i) {
        result[i] = vec_a[i] * mul_var;
      }
      return result;
...
---
primitive_name: "hadd"
brief_description: "Reduces the elements to a sum."
parameters:
  - ctype: "const typename Vec::register_type"
    name: "value"
    description: "Input vector."
returns:
  ctype: "typename Vec::base_type"
  description: "Scalar value after adding all elements in the vector."
testing:
  - requires: ["set1"]
    includes: ["<cstddef>", "<algorithm>", "<limits>"]
    implementation: |
      using T = typename Vec::base_type;
      testing::test_memory_helper_t<Vec> test_helper{1, false};
      bool allOk = true;
      auto reference_result_ptr = test_helper.result_ref();
      auto test_result_ptr = test_helper.result_target();
      const std::size_t limit = std::min( (size_t) 4096, (size_t) std::numeric_limits<T>::max() / Vec::vector_element_count() );
      for(std::size_t i = 0; i < limit; ++i) {
        *reference_result_ptr =  Vec::vector_element_count() * i;
        auto vec = set1<Vec>(i);
        *test_result_ptr = hadd<Vec>(vec);
        test_helper.synchronize();
        allOk &= test_helper.validate();
      }
      return allOk;
definitions:
#INTEL - FPGA
  - target_extension: "oneAPIfpga"
    ctype: ["uint8_t", "int8_t", "uint16_t", "int16_t", "uint32_t", "int32_t", "float", "uint64_t", "int64_t", "double"]
    lscpu_flags: ["oneAPIfpgaDev"]
    vector_length_agnostic: True
    implementation: |
      if constexpr(Vec::vector_element_count() < 256) {
        return reducer::apply<typename Vec::base_type, Vec::vector_element_count(), functors::add<simd<typename Vec::base_type, scalar>, Idof>>(value);
      } else {
        {% import 'core/definition_macro_helper_oneAPI.template' as helpers %}
        {{ helpers.tree_like_reduce("Vec", "result_vec", "value", "+") }}
        return result_vec[Vec::vector_element_count()-2];
      }
  - target_extension: "oneAPIfpgaRTL"
    ctype: ["uint8_t", "int8_t", "uint16_t", "int16_t", "uint32_t", "int32_t", "float", "uint64_t", "int64_t", "double"]
    lscpu_flags: ["oneAPIfpgaDev"]
    vector_length_agnostic: True
    specialization_comment: "This is for testing reasons only and does *not* use any RTL codes."
    implementation: |
      if constexpr(Vec::vector_element_count() < 256) {
        return reducer::apply<typename Vec::base_type, Vec::vector_element_count(), functors::add<simd<typename Vec::base_type, scalar>, Idof>>(value);
      } else {
        {% import 'core/definition_macro_helper_oneAPI.template' as helpers %}
        {{ helpers.tree_like_reduce("Vec", "result_vec", "value", "+") }}
        return result_vec[Vec::vector_element_count()-2];
      }
  # - target_extension: ["oneAPIfpga", "oneAPIfpgaRTL"]
  #   ctype: ["uint64_t", "int64_t", "double"]
  #   lscpu_flags: ["oneAPIfpgaDev"]
  #   vector_length_agnostic: True
  #   implementation: |
  #     using T = typename Vec::base_type;
  #     T result = 0; //initialize the result
  #     #pragma unroll
  #     for(int i = 0; i < Vec::vector_element_count(); i+=16) {
  #       T add_1_1 = value[i  ] + value[i+1];
  #       T add_1_2 = value[i+2] + value[i+3];
  #       T add_1_3 = value[i+4] + value[i+5];
  #       T add_1_4 = value[i+6] + value[i+7];

  #       T add_2_1 = add_1_1 + add_1_2;
  #       T add_2_2 = add_1_3 + add_1_4;

  #       result += add_2_1 + add_2_2;
  #     }
  #     return result;
#INTEL - AVX512
  - target_extension: "avx512"
    ctype: ["float", "double"]
    lscpu_flags: ["avx512f"]
    specialization_comment: "Be aware, that this intrinsic is flagged as 'sequence' by INTEL."
    implementation: "return _mm512_reduce_add_{{ intrin_tp_full[ctype] }}(value);"
  - target_extension: "avx512"
    ctype: ["uint32_t", "uint64_t", "int32_t", "int64_t"]
    lscpu_flags: ["avx512f"]
    specialization_comment: "Signed Addition. Be aware, that this intrinsic is flagged as 'sequence' by INTEL."
    implementation: "return _mm512_reduce_add_epi{{ intrin_tp[ctype][1] }}(value);"
  - target_extension: "avx512"
    ctype: ["uint8_t", "int8_t", "uint16_t", "int16_t"]
    lscpu_flags: ["avx512f"]
    is_native: False
    includes: ["<array>", "<cstddef>"]
    implementation: |
      alignas(Vec::vector_alignment()) std::array<typename Vec::base_type, Vec::vector_element_count()> buffer;
      typename Vec::base_type result = 0;
      _mm512_store_si512(reinterpret_cast<void*>(buffer.data()), value);
      for(std::size_t i = 0; i < Vec::vector_element_count(); ++i) {
          result += buffer[i];
      }
      return result;
#INTEL - AVX2
  - target_extension: "avx2"
    ctype: ["double"]
    specialization_comment: "This instruction needs sse3. However, most intel cpus only provide ssse3 (which is a superset sse3)."
    lscpu_flags: ["sse2", "ssse3", "avx"]
    is_native: False
    implementation: |
      //https://stackoverflow.com/questions/49941645/get-sum-of-values-stored-in-m256d-with-sse-avx
      __m128d vlow  = _mm256_castpd256_pd128(value);
      __m128d vhigh = _mm256_extractf128_pd(value, 1);
      vlow  = _mm_add_pd(vlow, vhigh);
      __m128d high64 = _mm_unpackhi_pd(vlow, vlow);
      return  _mm_cvtsd_f64(_mm_add_sd(vlow, high64));
  - target_extension: "avx2"
    ctype: ["float"]
    specialization_comment: "This instruction needs sse3. However, most intel cpus only provide ssse3 (which is a superset sse3)."
    lscpu_flags: ["sse", "sse2", "ssse3", "avx"]
    is_native: False
    implementation: |
      __m128 vlow  = _mm256_castps256_ps128(value);
      __m128 vhigh = _mm256_extractf128_ps(value, 1);
      vlow = _mm_add_ps(vlow, vhigh);
      __m128 res = _mm_hadd_ps(vlow, vlow);
      return _mm_cvtss_f32(res) + _mm_cvtss_f32(_mm_castsi128_ps(_mm_bsrli_si128(_mm_castps_si128(res),sizeof(float))));
  - target_extension: "avx2"
    ctype: ["uint64_t", "int64_t"]
    lscpu_flags: ["sse2", "avx"]
    specialization_comment: "Signed Addition."
    is_native: False
    implementation: |
      __m128i vlow = _mm256_castsi256_si128(value);
      __m128i vhigh = _mm256_extractf128_si256(value, 1);
      vlow = _mm_add_epi64(vlow, vhigh);
      __m128i high64 = _mm_unpackhi_epi64(vlow, vlow);
      return _mm_cvtsi128_si64(_mm_add_epi64(vlow, high64));
  - target_extension: "avx2"
    ctype: ["uint32_t", "int32_t"]
    specialization_comment: "Signed Addition. This instruction needs sse3. However, most intel cpus only provide ssse3 (which is a superset sse3)."
    lscpu_flags: ["sse2", "ssse3", "avx"]
    is_native: False
    implementation: |
      __m128i vlow = _mm256_castsi256_si128(value);
      __m128i vhigh = _mm256_extractf128_si256(value, 1);
      vlow = _mm_add_epi32(vlow, vhigh);
      __m128i res = _mm_hadd_epi32(vlow, vlow);
      return _mm_cvtsi128_si32(res) + _mm_cvtsi128_si32(_mm_bsrli_si128(res,sizeof(uint32_t)));
  - target_extension: "avx2"
    ctype: ["uint8_t", "int8_t", "uint16_t", "int16_t"]
    lscpu_flags: ["avx"]
    is_native: False
    includes: ["<array>", "<cstddef>"]
    implementation: |
      alignas(Vec::vector_alignment()) std::array<typename Vec::base_type, Vec::vector_element_count()> buffer;
      typename Vec::base_type result = 0;
      _mm256_store_si256(reinterpret_cast<__m256i*>(buffer.data()), value);
      for(std::size_t i = 0; i < Vec::vector_element_count(); ++i) {
        result += buffer[i];
      }
      return result;
#INTEL - SSE
  - target_extension: "sse"
    ctype: ["double"]
    lscpu_flags: ["sse2"]
    is_native: False
    implementation: |
      return _mm_cvtsd_f64(value) + _mm_cvtsd_f64(_mm_castsi128_pd(_mm_bsrli_si128(_mm_castpd_si128(value),sizeof(double))));
  - target_extension: "sse"
    ctype: ["float"]
    specialization_comment: "This instruction needs sse3. However, most intel cpus only provide ssse3 (which is a superset sse3)."
    lscpu_flags: ["sse", "sse2", "ssse3"]
    is_native: False
    implementation: |
      auto res = _mm_hadd_ps(value, value);
      return _mm_cvtss_f32(res) + _mm_cvtss_f32(_mm_castsi128_ps(_mm_bsrli_si128(_mm_castps_si128(res),sizeof(float))));
  - target_extension: "sse"
    ctype: ["uint64_t", "int64_t"]
    lscpu_flags: ["sse2", "avx"]
    specialization_comment: "Signed Addition."
    is_native: False
    implementation: |
      return _mm_cvtsi128_si64(value) + _mm_cvtsi128_si64(_mm_bsrli_si128(value,sizeof(uint64_t)));
  - target_extension: "sse"
    ctype: ["uint32_t", "int32_t"]
    lscpu_flags: ["sse2", "ssse3", "avx"]
    specialization_comment: "Signed Addition."
    is_native: False
    implementation: |
      auto res = _mm_hadd_epi32(value, value);
      return _mm_cvtsi128_si32(res) + _mm_cvtsi128_si32(_mm_bsrli_si128(res,sizeof(uint32_t)));
  - target_extension: "sse"
    ctype: ["uint8_t", "int8_t", "uint16_t", "int16_t"]
    lscpu_flags: ["sse2"]
    is_native: False
    includes: ["<array>", "<cstddef>"]
    implementation: |
      alignas(Vec::vector_alignment()) std::array<typename Vec::base_type, Vec::vector_element_count()> buffer;
      typename Vec::base_type result = 0;
      _mm_store_si128(reinterpret_cast<__m128i *>(buffer.data()), value);
      for  (std::size_t i = 0; i < Vec::vector_element_count(); ++i) {
            result += buffer[i];
      }
      return result;
#ARM - NEON
  - target_extension: "neon"
    ctype: ["uint8_t", "uint16_t", "uint32_t", "uint64_t", "int8_t", "int16_t", "int32_t", "int64_t", "float", "double"]
    lscpu_flags: [ 'neon' ]
    implementation: "return vaddvq_{{ intrin_tp_full[ctype] }}( value );"
#SCALAR
  - target_extension: "scalar"
    ctype: [ "uint8_t", "uint16_t", "uint32_t", "uint64_t", "int8_t", "int16_t", "int32_t", "int64_t", "float", "double" ]
    lscpu_flags: [ ]
    implementation: "return value;"
...
---
primitive_name: "min"
brief_description: "compares the values of 2 vectors and returns a vector with the minimum of each corrisponding values"
parameters:
  - ctype: "const typename Vec::register_type"
    name: "vec_a"
    description: "First vector"
  - ctype: "const typename Vec::register_type"
    name: "vec_b"
    description: "Second vector"
returns:
  ctype: "typename Vec::register_type"
  description: "Vector containing result of the comparison"
testing:
  - test_name: "min_general_case"
    requires: ["set1", "loadu", "storeu"]
    includes: ["<cstddef>"]
    implementation: |
        using T = typename Vec::base_type;
        const std::size_t element_count = 2048;
        testing::test_memory_helper_t<Vec> test_helper{element_count, Vec::vector_element_count(), false};
        bool allOk = true;
        auto reference_data_ptr = test_helper.data_ref();
        auto reference_result_ptr = test_helper.result_ref();
        auto test_data_ptr = test_helper.data_target();
        auto test_result_ptr = test_helper.result_target();
        auto vec = set1<Vec>(0);
        for(std::size_t i = 0; i < element_count / 2; i += Vec::vector_element_count()){
          std::size_t tester_idx = 0;
          for(size_t j = i; j < i + Vec::vector_element_count(); j++){
            if(reference_data_ptr[j] < reference_data_ptr[j + (element_count/2)]){
              reference_result_ptr[tester_idx++] = reference_data_ptr[j];
            } else {
              reference_result_ptr[tester_idx++] = reference_data_ptr[j + (element_count/2)];
            }
          }
          auto elements_vec1 = loadu<Vec>(&test_data_ptr[i]);
          auto elements_vec2 = loadu<Vec>(&test_data_ptr[i + (element_count/2)]);
          vec = min<Vec>(elements_vec1, elements_vec2);
          storeu<Vec>(test_result_ptr, vec);
          test_helper.synchronize();
          allOk &= test_helper.validate();
        }
        return allOk;
  - test_name: "min_zero_case"
    requires: ["set1", "loadu", "storeu"]
    includes: ["<cstddef>"]
    implementation: |
        using T = typename Vec::base_type;
        std::size_t element_count = 1024;
        testing::test_memory_helper_t<Vec> test_helper{element_count, Vec::vector_element_count(), false};
        bool allOk = true;
        auto reference_data_ptr = test_helper.data_ref();
        auto reference_result_ptr = test_helper.result_ref();
        auto test_data_ptr = test_helper.data_target();
        auto test_result_ptr = test_helper.result_target();
        for(std::size_t i = 0; i < element_count; i += Vec::vector_element_count()){
          auto vec = set1<Vec>(0);
          storeu<Vec>(reference_result_ptr, vec);
          auto elements_vec = loadu<Vec>(&test_data_ptr[i]);
          vec = min<Vec>(vec, elements_vec);
          storeu<Vec>(test_result_ptr, vec);
          test_helper.synchronize();
          allOk &= test_helper.validate();
        }
        return allOk;
definitions:
#INTEL - AVX512
  - target_extension: "avx512"
    ctype: ["uint32_t", "uint64_t", "int32_t", "int64_t", "float", "double"]
    lscpu_flags: ['avx512f']
    specialization_comment: "Signed Min"
    implementation: "return _mm512_min_{{ intrin_tp_full[ctype] }}(vec_a, vec_b);"
  - target_extension: "avx512"
    ctype: ["uint8_t", "uint16_t", "int8_t", "int16_t" ]
    lscpu_flags: ['avx512bw']
    specialization_comment: "Signed Min"
    implementation: "return _mm512_min_{{ intrin_tp_full[ctype] }}(vec_a, vec_b);"
#INTEL - AVX2
  - target_extension: "avx2"
    ctype: ["uint8_t", "uint16_t", "uint32_t", "int8_t", "int16_t", "int32_t"]
    lscpu_flags: ['avx2']
    specialization_comment: "Signed & unsigned Min"
    implementation: "return _mm256_min_{{ intrin_tp_full[ctype] }}(vec_a, vec_b);"
  - target_extension: "avx2"
    ctype: ["float", "double"]
    lscpu_flags: ['avx']
    implementation: "return _mm256_min_{{ intrin_tp_full[ctype] }}(vec_a, vec_b);"
  - target_extension: "avx2"
    ctype: ["int64_t", "uint64_t"]
    lscpu_flags: ['avx2']
    specialization_comment: "Takes a mask to check the smaller value of each Vector and takes that mask to get the smaller value of either vec_a or vec_b"
    is_native: False
    implementation: |
      typename Vec::register_type mask = _mm256_cmpgt_epi64(vec_a, vec_b);
      return _mm256_blendv_epi8(vec_a, vec_b, mask);
#INTEL - SSE
  - target_extension: "sse"
    ctype: ["float"]
    lscpu_flags: ['sse']
    implementation: "return _mm_min_{{intrin_tp_full[ctype]}}(vec_a, vec_b);"
  - target_extension: "sse"
    ctype: ["uint8_t", "int16_t", "double"]
    lscpu_flags: ['sse2']
    implementation: "return _mm_min_{{intrin_tp_full[ctype]}}(vec_a, vec_b);"
  - target_extension: "sse"
    ctype: ["int8_t", "uint16_t", "uint32_t", "int32_t"]
    lscpu_flags: ['sse4_1']
    implementation: "return _mm_min_{{intrin_tp_full[ctype]}}(vec_a, vec_b);"
#ARM - NEON
  - target_extension: "neon"
    ctype: [ "uint8_t", "uint16_t", "uint32_t", "int8_t", "int32_t", "double", "float" ]
    lscpu_flags: ['neon']
    implementation: "return vminq_{{intrin_tp_full[ctype]}}(vec_a, vec_b);" #What about 64-Bit
#SCALAR
  - target_extension: "scalar"
    ctype: ["uint8_t", "uint16_t", "uint32_t", "uint64_t", "int8_t", "int16_t", "int32_t", "int64_t", "float", "double"]
    lscpu_flags: []
    includes: []
    implementation: |
        if (vec_a > vec_b) return vec_b;
        return vec_a;
# FPGA
  - target_extension: ["oneAPIfpga", "oneAPIfpgaRTL"]
    ctype: ["uint8_t", "int8_t", "uint16_t", "int16_t", "uint32_t", "int32_t", "uint64_t", "int64_t", "float", "double"]
    lscpu_flags: ["oneAPIfpgaDev"]
    vector_length_agnostic: True
    implementation: |
      using T = typename Vec::register_type;
      T result; //initialize the result
      #pragma unroll
      for(int i = 0; i < Vec::vector_element_count(); ++i) {
        result[i] = vec_a[i] < vec_b[i] ? vec_a[i] : vec_b[i];
      }
      return result;
...
---
primitive_name: "div"
brief_description: "Divides two vector registers."
parameters:
  - ctype: "const typename Vec::register_type"
    name: "vec_a"
    description: "First vector."
  - ctype: "const typename Vec::register_type"
    name: "vec_b"
    description: "Second vector."
returns:
  ctype: "typename Vec::register_type"
  description: "Vector containing result of the division."
testing:
  - test_name: "vec_with_itself"
    requires: ["loadu", "storeu", "set1"]
    implementation: |
      using T = typename Vec::base_type;
      std::size_t element_count = 1024;
      testing::test_memory_helper_t<Vec> test_helper{element_count, Vec::vector_element_count(), false, testing::alternate_init_no_zero<T>};
      bool allOk = true;
      auto reference_data_ptr = test_helper.data_ref();
      auto reference_result_ptr = test_helper.result_ref();
      auto test_data_ptr = test_helper.data_target();
      auto test_result_ptr = test_helper.result_target();
      for(std::size_t i = 0; i < element_count - Vec::vector_element_count(); i += Vec::vector_element_count()){
        auto vec = set1<Vec>(1);
        storeu<Vec>(reference_result_ptr, vec);
        auto vec_a = loadu<Vec>(&test_data_ptr[i]);
        vec = div<Vec>(vec_a, vec_a);
        storeu<Vec>(test_result_ptr, vec);
        test_helper.synchronize();
        allOk &= test_helper.validate();
      }
      return allOk;
  - test_name: "vec_with_one"
    requires: ["loadu", "storeu", "set1"]
    implementation: |
      using T = typename Vec::base_type;
      std::size_t element_count = 1024;
      testing::test_memory_helper_t<Vec> test_helper{element_count, Vec::vector_element_count(), false, testing::alternate_init_no_zero<T>};
      bool allOk = true;
      auto reference_data_ptr = test_helper.data_ref();
      auto reference_result_ptr = test_helper.result_ref();
      auto test_data_ptr = test_helper.data_target();
      auto test_result_ptr = test_helper.result_target();
      for(std::size_t i = 0; i < element_count - Vec::vector_element_count(); i += Vec::vector_element_count()){
        std::size_t tester_idx = 0;
        for(size_t j=i; j < i + Vec::vector_element_count(); j++){
          reference_result_ptr[tester_idx++] = reference_data_ptr[j];
        }
        auto vec = set1<Vec>(1);
        auto vec_a = loadu<Vec>(&test_data_ptr[i]);
        auto vec_result = div<Vec>(vec_a, vec);
        storeu<Vec>(test_result_ptr, vec_result);
        test_helper.synchronize();
        allOk &= test_helper.validate();
      }
      return allOk;
definitions:
#INTEL - AVX512
  - target_extension: "avx512"
    ctype: ["float", "double"]
    lscpu_flags: ["avx512f"]
    implementation: "return _mm512_div_{{intrin_tp_full[ctype]}}(vec_a, vec_b);"
  - target_extension: "avx512"
    ctype: ["uint8_t", "int8_t", "uint16_t", "int16_t", "uint32_t", "int32_t", "uint64_t", "int64_t"]
    lscpu_flags: ["avx512f"]
    is_native: False
    includes: ["<array>", "<cstddef>"]
    implementation: |
          alignas(Vec::vector_alignment()) std::array<typename Vec::base_type, Vec::vector_element_count()> buffer_a;
          alignas(Vec::vector_alignment()) std::array<typename Vec::base_type, Vec::vector_element_count()> buffer_b;
          _mm512_store_si512(reinterpret_cast<void*>(buffer_a.data()), vec_a);
          _mm512_store_si512(reinterpret_cast<void*>(buffer_b.data()), vec_b);
          for(std::size_t i = 0; i < Vec::vector_element_count(); ++i) {
            buffer_a[i] /= buffer_b[i];
          }
          return _mm512_load_si512(reinterpret_cast<void const *>(buffer_a.data()));
#INTEL - AVX2
  - target_extension: "avx2"
    ctype: ["float", "double"]
    lscpu_flags: ['avx']
    implementation: "return _mm256_div_{{intrin_tp_full[ctype]}}(vec_a, vec_b);"
  - target_extension: "avx2"
    ctype: ["uint8_t", "int8_t", "uint16_t", "int16_t", "uint32_t", "int32_t", "uint64_t", "int64_t"]
    lscpu_flags: ['avx']
    is_native: False
    includes: ["<array>", "<cstddef>"]
    implementation: |
        alignas(Vec::vector_alignment()) std::array<typename Vec::base_type, Vec::vector_element_count()> buffer_a;
        alignas(Vec::vector_alignment()) std::array<typename Vec::base_type, Vec::vector_element_count()> buffer_b;
        _mm256_store_si256(reinterpret_cast<__m256i*>(buffer_a.data()), vec_a);
        _mm256_store_si256(reinterpret_cast<__m256i*>(buffer_b.data()), vec_b);
        for(std::size_t i = 0; i < Vec::vector_element_count(); ++i) {
           buffer_a[i] /= buffer_b[i];
        }
        return _mm256_load_si256(reinterpret_cast<__m256i const *>(buffer_a.data()));
#INTEL - SSE
  - target_extension: "sse"
    ctype: ["float", "double"]
    lscpu_flags: ['sse']
    implementation: "return _mm_div_{{intrin_tp_full[ctype]}}(vec_a, vec_b);"
  - target_extension: "sse"
    ctype: ["uint8_t", "int8_t", "uint16_t", "int16_t", "uint32_t", "int32_t", "uint64_t", "int64_t"]
    lscpu_flags: ['sse2']
    is_native: False
    includes: ["<array>", "<cstddef>"]
    implementation: |
        alignas(Vec::vector_alignment()) std::array<typename Vec::base_type, Vec::vector_element_count()> buffer_a;
        alignas(Vec::vector_alignment()) std::array<typename Vec::base_type, Vec::vector_element_count()> buffer_b;
        _mm_store_si128(reinterpret_cast<__m128i*>(buffer_a.data()), vec_a);
        _mm_store_si128(reinterpret_cast<__m128i*>(buffer_b.data()), vec_b);
        for(std::size_t i = 0; i < Vec::vector_element_count(); ++i) {
          buffer_a[i] /= buffer_b[i];
        }
        return _mm_load_si128(reinterpret_cast<__m128i const *>(buffer_a.data()));
#ARM - NEON - TODO: Cant check if Correct
  - target_extension: "neon"
    ctype: ["float", "double"]
    lscpu_flags: [ 'neon' ]
    implementation: "return vdivq_{{ intrin_tp_full[ctype] }}( vec_a, vec_b );"
  - target_extension: "neon"
    ctype: ["uint64_t"]
    lscpu_flags: ['neon']
    implementation: |
      typename Vec::register_type recipocal_estimate = vshrq_n_u64(vdupq_n_u64(0xFFFFFFFFFFFFFFFF), vclzq_u64(vec_b));
      recipocal_estimate = vmulq_u64(recipocal_estimate, vsubq_u64(vdupq_n_u64(2), vmulq_u64(vec_b, recipocal_estimate)));
      typename Vec::register_type temp = vmulq_u64(vec_a, recipocal_estimate);
      temp = vqrdmulhq_u64(temp, vec_b);
      return temp;
  - target_extension: "neon"
    ctype: ["uint32_t"]
    lscpu_flags: ['neon']
    is_native: False
    implementation: |
      typename Vec::register_type temp = vrecpe_{{intrin_tp_full[ctype]}}(vec_b);
      temp = vmulq_{{intrin_tp_full[ctype]}}(temp, vrecpsq_{{intrin_tp_full[ctype]}}(vec_b, temp));
      return vmulq_{{intrin_tp_full[ctype]}}(vec_a, temp);
  - target_extension: "neon"
    ctype: ["uint16_t"]
    lscpu_flags: ['neon']
    is_native: False
    implementation: return vdivq_u16(vec_a, vdupq_n_u16(vec_b));
  - target_extension: "neon"
    ctype: ["uint8_t"]
    lscpu_flags: ['neon']
    is_native: False
    implementation: |
      typename Vec::register_type temp = vmol_u8(vec_a);
      temp = vmulq_n_u16(temp, 0x100);
      typename Vec::register_type result = vqrdmulhq_u8(temp, vec_b);
      result = vshrn_n_u16(result, 8);
      return result;
#SCALAR
  - target_extension: "scalar"
    ctype: [ "uint8_t", "uint16_t", "uint32_t", "uint64_t", "int8_t", "int16_t", "int32_t", "int64_t", "float", "double" ]
    lscpu_flags: [ ]
    implementation: return vec_a / vec_b;
# FPGA
  - target_extension: ["oneAPIfpga", "oneAPIfpgaRTL"]
    ctype: ["uint8_t", "int8_t", "uint16_t", "int16_t", "uint32_t", "int32_t", "uint64_t", "int64_t", "float", "double"]
    lscpu_flags: ["oneAPIfpgaDev"]
    vector_length_agnostic: True
    implementation: |
      using T = typename Vec::register_type;
      T result; //initialize the result
      #pragma unroll
      for(int i = 0; i < Vec::vector_element_count(); ++i) {
        result[i] = vec_a[i] / vec_b[i];
      }
      return result;
...
---
primitive_name: 'mod'
brief_description: 'Operates the modulo operation on one datavector modulo one input value.'
parameters:
  - ctype: 'const typename Vec::register_type'
    name: 'vec'
    description: 'Input Vector'
  - ctype: 'const typename Vec::base_type'
    name: 'val'
    description: 'Modulo value'
returns:
  ctype: 'typename Vec::register_type'
  description: 'Resulting Vector'
testing:
  - test_name: "with_modulo_one"
    requires: ["storeu", "set1"]
    implementation: |
      using T = typename Vec::base_type;
      testing::test_memory_helper_t<Vec> test_helper{Vec::vector_element_count(), false};
      auto reference_result_ptr = test_helper.result_ref();
      auto test_result_ptr = test_helper.result_target();
      auto vec = set1<Vec>(0);
      storeu<Vec>(reference_result_ptr, vec);
      storeu<Vec>(test_result_ptr, mod<Vec>(vec, 1));
      test_helper.synchronize();
      return test_helper.validate();
  - test_name: "with_check_barrett_reduction_constraint"
    requires: [ "storeu", "set1"]
    implementation: |
      using T = typename Vec::base_type;
      testing::test_memory_helper_t<Vec> test_helper{Vec::vector_element_count(), false};
      auto reference_result_ptr = test_helper.result_ref();
      auto test_result_ptr = test_helper.result_target();
      auto vec = set1<Vec>(73);
      storeu<Vec>(reference_result_ptr, set1<Vec>(1));
      auto result_vec = mod<Vec>(vec, 8);
      storeu<Vec>(test_result_ptr, result_vec);
      test_helper.synchronize();
      return test_helper.validate();
  - test_name: "with_modulo_rand"
    requires: ["loadu", "storeu"]
    implementation: |
      using T = typename Vec::base_type;
      using IntType = std::conditional_t<std::is_same_v<T, float>, int32_t, std::conditional_t<std::is_same_v<T, double>, int64_t, T>>;
      std::size_t element_count = 1024 + (1024 / Vec::vector_element_count());
      testing::test_memory_helper_t<Vec> test_helper{element_count, Vec::vector_element_count(), false, testing::alternate_init_no_zero<T>};
      bool allOk = true;
      auto reference_data_ptr = test_helper.data_ref();
      auto reference_result_ptr = test_helper.result_ref();
      auto test_data_ptr = test_helper.data_target();
      auto test_result_ptr = test_helper.result_target();
      auto offset = 1024;
      for(std::size_t i = 0; i < (element_count - offset); i +=Vec::vector_element_count()){
        std::size_t tester_idx = 0;
        for(std::size_t j = i; j < i + Vec::vector_element_count(); j++){
          reference_result_ptr[tester_idx++] = reference_data_ptr[j] % reference_data_ptr[offset];
        }
        auto vec = loadu<Vec>(&test_data_ptr[i]);
        auto val = test_data_ptr[offset];
        auto vec_result = mod<Vec>(vec, val);
        storeu<Vec>(test_result_ptr, vec_result);
        test_helper.synchronize();
        allOk &= test_helper.validate();
      }
      return allOk;
definitions:
# INTEL - AVX512
  - target_extension: 'avx512'
    ctype: [ 'uint8_t', 'int8_t', 'uint16_t', 'int16_t' ]
    lscpu_flags: [ "avx512f" ]
    includes: [ "<array>", "<cstddef>", "<cmath>" ]
    implementation: |
      alignas(Vec::vector_alignment()) std::array<typename Vec::base_type, Vec::vector_element_count()> buffer;
      _mm512_store_si512(reinterpret_cast<__m512i*>(buffer.data()), vec);
      for (std::size_t i = 0; i < Vec::vector_element_count(); ++i) {
        buffer[i] = buffer[i] % val;
      }
      return _mm512_load_si512(reinterpret_cast<__m512i const*>(buffer.data()));
  - target_extension: 'avx512'
    ctype: [ 'int32_t', "uint32_t" ]
    lscpu_flags: [ "avx512f" ]
    includes: []
    implementation: |
      using T = float;

      __m512 vec_d = tsl::cast<Vec, typename Vec::template transform_extension<T>>(vec);
      __m512 val_d = _mm512_set1_ps(static_cast<T>(val));

      __m512 temp = tsl::div<typename Vec::template transform_extension<T>>(vec_d, val_d);
      temp = _mm512_roundscale_ps(temp, _MM_FROUND_TO_ZERO);
      temp = _mm512_mul_ps(temp, val_d);
      temp = _mm512_sub_ps(vec_d, temp);

      return tsl::cast<typename Vec::template transform_extension<T>,Vec>(temp);
  - target_extension: 'avx512'
    ctype: [ 'int64_t', "uint64_t" ]
    lscpu_flags: [ "avx512f", "avx512dq" ]
    includes: []
    implementation: |
      using T = double;

      __m512d vec_d = tsl::cast<Vec, typename Vec::template transform_extension<T>>(vec);
      __m512d val_d = _mm512_set1_pd(static_cast<T>(val));

      __m512d temp = tsl::div<typename Vec::template transform_extension<T>>(vec_d, val_d);
      temp = _mm512_roundscale_pd(temp, _MM_FROUND_TO_ZERO);
      temp = _mm512_mul_pd(temp, val_d);
      temp = _mm512_sub_pd(vec_d, temp);

      return tsl::cast<typename Vec::template transform_extension<T>,Vec>(temp);
# INTEL - AVX2
  - target_extension: 'avx2'
    ctype: [ 'uint8_t', 'int8_t', "uint16_t", "int16_t" ]
    lscpu_flags: [ "avx2" ]
    includes: ["<array>", "<cstddef>", "<cmath>"]
    is_native: false
    implementation: |
      alignas(Vec::vector_alignment()) std::array<typename Vec::base_type, Vec::vector_element_count()> buffer;
      _mm256_store_si256(reinterpret_cast<__m256i*>(buffer.data()), vec);
      for (std::size_t i = 0; i < Vec::vector_element_count(); ++i) {
        buffer[i] = buffer[i] % val;
      }
      return _mm256_load_si256(reinterpret_cast<__m256i const*>(buffer.data()));
  - target_extension: 'avx2'
    ctype: [ 'uint32_t', 'int32_t' ]
    lscpu_flags: [ "avx2" ]
    includes: [ ]
    implementation: |
      using T = float;

      __m256 vec_d = tsl::cast<Vec, typename Vec::template transform_extension<T>>(vec);
      __m256 val_d = _mm256_set1_ps(static_cast<T>(val));

      __m256 temp = tsl::div<typename Vec::template transform_extension<T>>(vec_d, val_d);
      temp = _mm256_round_ps(temp, _MM_FROUND_TO_ZERO);
      temp = _mm256_mul_ps(temp, val_d);
      temp = _mm256_sub_ps(vec_d, temp);

      return tsl::cast<typename Vec::template transform_extension<T>,Vec>(temp);
  - target_extension: 'avx2'
    ctype: [ 'uint64_t', 'int64_t' ]
    lscpu_flags: [ "avx2" ]
    includes: [ ]
    implementation: |
      using T = double;

      __m256d vec_d = tsl::cast<Vec, typename Vec::template transform_extension<T>>(vec);
      __m256d val_d = _mm256_set1_pd(static_cast<T>(val));

      __m256d temp = tsl::div<typename Vec::template transform_extension<T>>(vec_d, val_d);
      temp = _mm256_round_pd(temp, _MM_FROUND_TO_ZERO);
      temp = _mm256_mul_pd(temp, val_d);
      temp = _mm256_sub_pd(vec_d, temp);

      return tsl::cast<typename Vec::template transform_extension<T>,Vec>(temp);
# INTEL - SSE
  - target_extension: 'sse'
    ctype: [ 'uint8_t', 'int8_t', 'uint16_t', 'int16_t']
    lscpu_flags: [ "sse2" ]
    includes: ["<array>", "<cstddef>", "<cmath>"]
    is_native: false
    implementation: |
      alignas(Vec::vector_alignment()) std::array<typename Vec::base_type, Vec::vector_element_count()> buffer;
      _mm_store_si128(reinterpret_cast<__m128i*>(buffer.data()), vec);
      for (std::size_t i = 0; i < Vec::vector_element_count(); ++i) {
        buffer[i] = buffer[i] % val;
      }
      return _mm_load_si128(reinterpret_cast<__m128i const*>(buffer.data()));
  - target_extension: 'sse'
    ctype: [ 'int32_t', "uint32_t" ]
    lscpu_flags: [ "sse2", "sse4_1" ]
    includes: []
    implementation: |
      using T = float;
      __m128 vec_d = tsl::cast<Vec, typename Vec::template transform_extension<T>>(vec);
      __m128 val_d = _mm_set1_ps(static_cast<T>(val));

      __m128 temp = tsl::div<typename Vec::template transform_extension<T>>(vec_d, val_d);
      temp = _mm_round_ps(temp, _MM_FROUND_TO_ZERO);
      temp = _mm_mul_ps(temp, val_d);
      temp = _mm_sub_ps(vec_d, temp);

      return tsl::cast<typename Vec::template transform_extension<T>,Vec>(temp);
  - target_extension: 'sse'
    ctype: [ 'int64_t', "uint64_t" ]
    lscpu_flags: [ "sse2", "sse4_1" ]
    includes: []
    implementation: |
      using T = double;

      __m128d vec_d = tsl::cast<Vec, typename Vec::template transform_extension<T>>(vec);
      __m128d val_d = _mm_set1_pd(static_cast<T>(val));

      __m128d temp = tsl::div<typename Vec::template transform_extension<T>>(vec_d, val_d);
      temp = _mm_round_pd(temp, _MM_FROUND_TO_ZERO);
      temp = _mm_mul_pd(temp, val_d);
      temp = _mm_sub_pd(vec_d, temp);

      return tsl::cast<typename Vec::template transform_extension<T>,Vec>(temp);
# SCALAR
  - target_extension: 'scalar'
    ctype: [ 'uint8_t', 'uint16_t', 'uint32_t', 'uint64_t', 'int8_t', 'int16_t', 'int32_t', 'int64_t' ]
    lscpu_flags: [ ]
    implementation: return vec % val;
# FPGA
  - target_extension: ["oneAPIfpga", "oneAPIfpgaRTL"]
    ctype: ["uint8_t", "int8_t", "uint16_t", "int16_t", "uint32_t", "int32_t", "uint64_t", "int64_t"]
    lscpu_flags: ["oneAPIfpgaDev"]
    vector_length_agnostic: True
    implementation: |
      using T = typename Vec::register_type;
      T result; //initialize the result
      #pragma unroll
      for(int i = 0; i < Vec::vector_element_count(); ++i) {
        result[i] = vec[i] % val;//vec[i] - ((vec[i] / val) * val);
      }
      return result;
...
---
<<<<<<< HEAD
primitive_name: 'mod'
functor_name: 'mod_colwise'
brief_description: 'Operates the modulo operation on one datavector modulo another data vector.'
parameters:
  - ctype: 'const typename Vec::register_type'
    name: 'vec_data'
    description: 'Input Vector'
  - ctype: 'const typename Vec::register_type'
    name: 'vec_mod'
    description: 'Modulo Vector'
returns:
  ctype: 'typename Vec::register_type'
  description: 'Resulting Vector'
definitions:
  - target_extension: 'scalar'
    ctype: [ 'uint8_t', 'uint16_t', 'uint32_t', 'uint64_t', 'int8_t', 'int16_t', 'int32_t', 'int64_t' ]
=======
primitive_name: "mod"
functor_name: "mod_colwise"
brief_description: "Operates the modulo operation on one datavector modulo another data vector."
parameters:
  - ctype: "const typename Vec::register_type"
    name: "vec_data"
    description: "Input Vector"
  - ctype: "const typename Vec::register_type"
    name: "vec_mod"
    description: "Modulo Vector"
returns:
  ctype: "typename Vec::register_type"
  description: "Resulting Vector"
definitions:
  - target_extension: "scalar"
    ctype: [ "uint8_t", "uint16_t", "uint32_t", "uint64_t", "int8_t", "int16_t", "int32_t", "int64_t" ]
>>>>>>> 22da97eb
    lscpu_flags: [ ]
    implementation: return vec_data % vec_mod;
# FPGA
  - target_extension: ["oneAPIfpga", "oneAPIfpgaRTL"]
    ctype: ["uint8_t", "int8_t", "uint16_t", "int16_t", "uint32_t", "int32_t", "uint64_t", "int64_t"]
    lscpu_flags: ["oneAPIfpgaDev"]
    vector_length_agnostic: True
    implementation: |
      using T = typename Vec::register_type;
      T result; //initialize the result
      #pragma unroll
      for(int i = 0; i < Vec::vector_element_count(); ++i) {
        result[i] = vec_data[i] % vec_mod[i];
      }
      return result;
...
---
primitive_name: "hmax"
brief_description: "Reduces the elements to the maximum value."
parameters:
  - ctype: "const typename Vec::register_type"
    name: "data"
    description: "Input vector."
returns:
  ctype: "typename Vec::base_type"
  description: "Scalar value after adding all elements in the vector."
definitions:
#INTEL - FPGA
  - target_extension: ["oneAPIfpga", "oneAPIfpgaRTL"]
    ctype: ["uint8_t", "int8_t", "uint16_t", "int16_t", "uint32_t", "int32_t", "float", "uint64_t", "int64_t", "double"]
    lscpu_flags: ["oneAPIfpgaDev"]
    vector_length_agnostic: True
    implementation: |
      {% import 'core/definition_macro_helper_oneAPI.template' as helpers %}
      {{ helpers.tree_like_reduce_ternary_auto("Vec", "result_vec", "data", ">") }}
      return result_vec[Vec::vector_element_count()-2];
...
---
primitive_name: "hmin"
brief_description: "Reduces the elements to the maximum value."
parameters:
  - ctype: "const typename Vec::register_type"
    name: "data"
    description: "Input vector."
returns:
  ctype: "typename Vec::base_type"
  description: "Scalar value after adding all elements in the vector."
definitions:
#INTEL - FPGA
  - target_extension: ["oneAPIfpga", "oneAPIfpgaRTL"]
    ctype: ["uint8_t", "int8_t", "uint16_t", "int16_t", "uint32_t", "int32_t", "float", "uint64_t", "int64_t", "double"]
    lscpu_flags: ["oneAPIfpgaDev"]
    vector_length_agnostic: True
    implementation: |
      {% import 'core/definition_macro_helper_oneAPI.template' as helpers %}
      {{ helpers.tree_like_reduce_ternary_auto("Vec", "result_vec", "data", "<") }}
      return result_vec[Vec::vector_element_count()-2];
...<|MERGE_RESOLUTION|>--- conflicted
+++ resolved
@@ -1409,24 +1409,6 @@
       return result;
 ...
 ---
-<<<<<<< HEAD
-primitive_name: 'mod'
-functor_name: 'mod_colwise'
-brief_description: 'Operates the modulo operation on one datavector modulo another data vector.'
-parameters:
-  - ctype: 'const typename Vec::register_type'
-    name: 'vec_data'
-    description: 'Input Vector'
-  - ctype: 'const typename Vec::register_type'
-    name: 'vec_mod'
-    description: 'Modulo Vector'
-returns:
-  ctype: 'typename Vec::register_type'
-  description: 'Resulting Vector'
-definitions:
-  - target_extension: 'scalar'
-    ctype: [ 'uint8_t', 'uint16_t', 'uint32_t', 'uint64_t', 'int8_t', 'int16_t', 'int32_t', 'int64_t' ]
-=======
 primitive_name: "mod"
 functor_name: "mod_colwise"
 brief_description: "Operates the modulo operation on one datavector modulo another data vector."
@@ -1443,7 +1425,6 @@
 definitions:
   - target_extension: "scalar"
     ctype: [ "uint8_t", "uint16_t", "uint32_t", "uint64_t", "int8_t", "int16_t", "int32_t", "int64_t" ]
->>>>>>> 22da97eb
     lscpu_flags: [ ]
     implementation: return vec_data % vec_mod;
 # FPGA
