---
name: "mask"
description: "Mask related primitives."
...
---
primitive_name: "to_integral"
brief_description: "Forms an integral value from the most significant bits of every lane in a vector mask register."
parameters:
  - ctype: "const typename Vec::mask_type"
    name: "vec_mask"
    description: "Vector mask register containing mask style data."
returns:
  ctype: "typename Vec::imask_type"
  description: "Integral value representing of the vector mask register."
testing: #optional
  - test_name: "mask_match_zero_to_vec_count"
    requires: ["loadu"]
    includes: ["<cstddef>", "<array>"]
    implementation: |
      using T = typename Vec::base_type;
      bool allOk = true;
      // For Vec::mask_type == Vec::register_type testing
      std::array< T, Vec::vector_element_count() > pseudo_mask;
      typename Vec::mask_type vec_mask;
      for(std::size_t i = 0; i < Vec::vector_element_count() + 1; i++) {
        // To check if we are at AVX512/Scalar or any register type mask
        if constexpr (std::is_same_v<bool, typename Vec::mask_type>) {
            // e.g. Scalar (bool)
            vec_mask = false;
            for ( std::size_t j = 0; j < i; ++j ) {
              vec_mask = (vec_mask << 1) | 0b1;
            }
        } else if constexpr (std::is_same_v<typename Vec::mask_type, typename Vec::imask_type>) {
            // // e.g. AVX512
            vec_mask = 0;
            typename Vec::mask_type one = 0b1;
            for ( std::size_t j = 0; j < i; ++j ) {
              vec_mask |= one << j;
            }
        } else {
            // e.g. SSE, AVX2
            pseudo_mask.fill( 0 );
            T val = -1;
            for ( std::size_t j = 0; j < i; ++j ) {
              pseudo_mask[ j ] = val;
            }
            vec_mask = loadu<Vec>( pseudo_mask.data() );
        }
        auto mask_integral = to_integral<Vec>( vec_mask );
        std::size_t matches = 0;
        for ( std::size_t k = 0; k < Vec::vector_element_count(); ++k ) {
          if(((mask_integral >> k) & 0b1) == 1 ) {
            ++matches;
          }
        }
        allOk &= (matches == i);
      }
      return allOk;
  - test_name: "mask_match_alternate"
    requires: ["loadu", "set1", "storeu"]
    includes: ["<cstddef>", "<array>", "<iostream>", "<bitset>"]
    implementation: |
      using T = typename Vec::base_type;
      bool allOk = true;
      if constexpr (std::is_same_v<bool, typename Vec::mask_type>) {
        std::cerr << "implement me" << std::endl;
        return true;
      } else if constexpr (std::is_same_v<typename Vec::mask_type, typename Vec::imask_type>) {
        //we don't need to do anything here since it is a NOP.
        return true;
      } else {
          //e.g., SSE, AVX2, ...
          auto data_create_lambda = [](T* data, std::size_t element_count) {
            for (size_t i = 0; i < element_count; ++i) {
              data[i] = i % 2 == 0 ? -1 : 0;
            }
          };
          testing::test_memory_helper_t<Vec> test_helper{Vec::vector_element_count(), Vec::vector_element_count(), false, data_create_lambda};
          tsl::storeu<Vec>(test_helper.result_target(), tsl::set1<Vec>(0));
          auto reference_result_ptr = reinterpret_cast<typename Vec::imask_type*>(test_helper.result_ref());
          typename Vec::imask_type expected_result = 0;
          for (size_t i = 0; i < Vec::vector_element_count(); ++i) {
            expected_result |= i % 2 == 0 ? 0b1 << i : 0;
          }
          *reference_result_ptr = expected_result;
          auto test_data_ptr = test_helper.data_target();
          auto test_result_ptr = reinterpret_cast<typename Vec::imask_type*>(test_helper.result_target());
          auto vec_mask = loadu<Vec>(test_data_ptr);
          auto mask_integral = to_integral<Vec>(vec_mask);
          *test_result_ptr = mask_integral;
          test_helper.synchronize();
          /*std::cerr << tsl::type_name<Vec>() << std::endl;
          std::cerr << "expected_result: " << std::bitset<64>{(unsigned long long)expected_result} << std::endl;
          std::cerr << "test_result: " << std::bitset<64>{(unsigned long long)mask_integral} << std::endl;
          std::cerr << "Same values? " << ((expected_result == mask_integral) ? "True" : "False")<< std::endl;
          std::cerr << "Same values? " << ((test_helper.validate()) ? "True" : "False")<< std::endl;*/
          return test_helper.validate();
      }
definitions:
#INTEL - AVX512
  - target_extension: "avx512"
    ctype: ["int8_t", "uint8_t", "int16_t", "uint16_t", "int32_t", "uint32_t", "int64_t", "uint64_t", "float", "double"]
    lscpu_flags: ['avx512f']
    implementation: "return vec_mask; //mask is integral already."
#INTEL - AVX2
  - target_extension: "avx2"
    ctype: ["int8_t", "uint8_t"]
    lscpu_flags: ['avx2']
    implementation: "return _mm256_movemask_epi8(vec_mask);"
  - target_extension: "avx2"
    ctype: ["int16_t", "uint16_t"]
    lscpu_flags: ['avx','avx2', 'bmi2']
    is_native: False
    implementation: "return _pext_u32(_mm256_movemask_epi8(vec_mask), 0x55555555);"
  - target_extension: "avx2"
    ctype: ["int16_t", "uint16_t"]
    lscpu_flags: ['avx', 'avx2']
    is_native: False
    implementation: |
      auto const packed = _mm256_packs_epi16(vec_mask, _mm256_setzero_si256());
      auto const shuffled = _mm256_permute4x64_epi64(packed, 8);
      return (typename Vec::imask_type) _mm256_movemask_epi8(shuffled);
#   - target_extension: "avx2"
#     ctype: ["int16_t", "uint16_t"]
#     lscpu_flags: ['avx', 'avx2']
#     is_native: False
#     implementation: |
#       __m256i shift = _mm256_set_epi32(16,16,16,16,0,0,0,0);
#                     __m256i vec_and = _mm256_set1_epi32(0xffff);
#                     __m256i res_vec_p1 = _mm256_and_si256(
#                        _mm256_srlv_epi32(
#                           _mm256_permute4x64_epi64(vec_mask, 0b01000100),
#                           shift
#                        ),
#                        vec_and
#                     );
#                     __m256i res_vec_p2 = _mm256_and_si256(
#                        _mm256_srlv_epi32(
#                          _mm256_permute4x64_epi64(vec_mask, 0b11101110),
#                          shift
#                        ),
#                        vec_and
#                     );
#                     uint16_t a = _mm256_movemask_ps(
#                        _mm256_castsi256_ps(
#                           _mm256_slli_epi32(
#                              _mm256_castps_si256(
#                                 _mm256_permute_ps(
#                                    _mm256_castsi256_ps(
#                                       _mm256_permute4x64_epi64(res_vec_p1, 216)
#                                    ),
#                                    216
#                                 )
#                              ),
#                              16
#                           )
#                        )
#                     );
#                     uint16_t b = _mm256_movemask_ps(
#                        _mm256_castsi256_ps(
#                           _mm256_slli_epi32(
#                              _mm256_castps_si256(
#                                 _mm256_permute_ps(
#                                    _mm256_castsi256_ps(
#                                       _mm256_permute4x64_epi64(res_vec_p2, 216)
#                                    ),
#                                    216
#                                 )
#                              ),
#                              16
#                           )
#                        )
#                     );
#                     return (b << 8) | a;
  - target_extension: "avx2"
    ctype: ["float"]
    lscpu_flags: ['avx']
    implementation: "return _mm256_movemask_ps(vec_mask);"
  - target_extension: "avx2"
    ctype: ["int32_t", "uint32_t"]
    lscpu_flags: ['avx']
    implementation: "return _mm256_movemask_ps(_mm256_castsi256_ps(vec_mask));"
  - target_extension: "avx2"
    ctype: ["int64_t", "uint64_t"]
    lscpu_flags: ['avx']
    implementation: "return _mm256_movemask_pd(_mm256_castsi256_pd(vec_mask));"
  - target_extension: "avx2"
    ctype: ["double"]
    lscpu_flags: ['avx']
    implementation: "return _mm256_movemask_pd(vec_mask);"
#INTEL - SSE
  - target_extension: "sse"
    ctype: ["int8_t", "uint8_t"]
    lscpu_flags: ['sse2']
    implementation: "return _mm_movemask_epi8(vec_mask);"
  - target_extension: "sse"
    ctype: ["int16_t", "uint16_t"]
    lscpu_flags: ['sse', 'sse2', 'bmi2']
    is_native: False
    implementation: "return _pext_u32(_mm_movemask_epi8(vec_mask), 0x5555);"
  - target_extension: "sse"
    ctype: ["int16_t", "uint16_t"]
    lscpu_flags: ['sse', 'sse2']
    is_native: False
    implementation: |
      return (typename Vec::imask_type)_mm_movemask_epi8(_mm_packs_epi16(vec_mask, _mm_setzero_si128()));
#   - target_extension: "sse"
#     ctype: ["int16_t", "uint16_t"]
#     lscpu_flags: ['sse', 'sse2']
#     is_native: False
#     implementation: |
#       vec_mask = _mm_shuffle_epi32(vec_mask, 0b11011000);
#                     vec_mask = _mm_shufflehi_epi16(vec_mask, 0b11011000);
#                     vec_mask = _mm_shufflelo_epi16(vec_mask, 0b11011000);
#                     uint16_t a = _mm_movemask_ps(
#                        _mm_castsi128_ps(
#                           _mm_slli_epi32(vec_mask, 16)
#                        )
#                     );
#                     uint16_t b = _mm_movemask_ps(
#                        _mm_castsi128_ps(vec_mask)
#                     );
#                     return (b<<4) | a;
  - target_extension: "sse"
    ctype: ["float"]
    lscpu_flags: ['sse']
    implementation: "return _mm_movemask_ps(vec_mask);"
  - target_extension: "sse"
    ctype: ["int32_t", "uint32_t"]
    lscpu_flags: ['sse', 'sse2']
    implementation: "return _mm_movemask_ps(_mm_castsi128_ps(vec_mask));"
  - target_extension: "sse"
    ctype: ["int64_t", "uint64_t"]
    lscpu_flags: ['sse2']
    implementation: "return _mm_movemask_pd(_mm_castsi128_pd(vec_mask));"
  - target_extension: "sse"
    ctype: ["double"]
    lscpu_flags: ['sse2']
    implementation: "return _mm_movemask_pd(vec_mask);"
#ARM - NEON
#todo: ARM IMPLEMENTATION for other bitwidths
  - target_extension: "neon"
    ctype: "int64_t"
    lscpu_flags: [ 'neon' ]
    is_native: False
    implementation: "return ( ( vec_mask[ 1 ] >> 62 ) & 0b10 ) | ( vec_mask[ 0 ] >> 63 );"
#SCALAR
  - target_extension: "scalar"
    ctype: ["int8_t", "uint8_t", "int16_t", "uint16_t", "int32_t", "uint32_t", "int64_t", "uint64_t", "float", "double"]
    lscpu_flags: []
    implementation: "return (vec_mask)? 1 : 0;"
...
#---
#primitive_name: "get_msb"
#brief_description: "Retrieves the most significant bit of every element in a vector register and sets the corresponding bit in a base type."
#parameters:
#   - ctype: "const typename Vec::register_type"
#     name: "vec"
#     description: "Vector mask register containing mask style data."
#returns:
#   ctype: "typename Vec::base_type"
#   description: "Integral value representing the vector mask register."
#definitions:
##INTEL - AVX512
#   - target_extension: "avx512"
#     ctype: "int64_t"
#     lscpu_flags: ['avx512f', 'avx512dq']
#     implementation: "return _mm512_movepi64_mask( vec );"
##INTEL - AVX2
#   - target_extension: "avx2"
#     ctype: "int64_t"
#     lscpu_flags: [ 'avx' ]
#     implementation: "return _mm256_movemask_pd( _mm256_castsi256_pd( vec ) );"
##INTEL - SSE
#   - target_extension: "sse"
#     ctype: "int64_t"
#     lscpu_flags: [ 'sse2' ]
#     implementation: "return _mm_movemask_pd( _mm_castsi128_pd( vec ) );"
##ARM - NEON
#   - target_extension: "neon"
#     ctype: "int64_t"
#     lscpu_flags: [ 'neon' ]
#     is_native: False
#     implementation: "return ( ( vec[ 1 ] >> 62 ) & 0b10 ) | ( vec[ 0 ] >> 63 );"
#...
---
primitive_name: "to_vector"
brief_description: "Forms an vector register from an integral where all bits are set in a lane if the corresponding mask bit is set to 1."
parameters:
  - ctype: "const typename Vec::mask_type"
    name: "mask"
    description: "Vector mask register containing mask style data."
returns:
  ctype: "typename Vec::register_type"
  description: "Integral value representing the vector mask register."
testing:
  - test_name: "full_mask"
    requires: ["to_array", "to_mask", "integral_all_true"]
    implementation: |
      using T = typename Vec::base_type;
      typename Vec::mask_type mask = to_mask<Vec>(integral_all_true<Vec>());
      auto vec = to_vector<Vec>(mask);

      testing::test_memory_helper_t<Vec> test_helper{Vec::vector_element_count(), false};
      auto reference_result_ptr = test_helper.result_ref();
      auto test_result_ptr = test_helper.result_target();

      storeu<Vec>(reference_result_ptr, inv<Vec>(set_zero<Vec>()));
      storeu<Vec>(test_result_ptr, vec);
      test_helper.synchronize();
      return test_helper.validate();
  - test_name: "no_mask"
    requires: ["to_mask", "integral_all_false", "storeu", "set_zero"]
    implementation: |
      using T = typename Vec::base_type;
      typename Vec::mask_type mask = to_mask<Vec>(integral_all_false<Vec>());
      auto vec = to_vector<Vec>(mask);

      testing::test_memory_helper_t<Vec> test_helper{Vec::vector_element_count(), false};
      auto reference_result_ptr = test_helper.result_ref();
      auto test_result_ptr = test_helper.result_target();

      storeu<Vec>(reference_result_ptr, set_zero<Vec>());
      storeu<Vec>(test_result_ptr, vec);
      test_helper.synchronize();
      return test_helper.validate();
definitions:
#INTEL - AVX512
  - target_extension: "avx512"
    ctype: ["int32_t", "uint32_t", "int64_t", "uint64_t"]
    lscpu_flags: ['avx512f']
    implementation: "return _mm512_maskz_set1_epi{{ intrin_tp[ctype][1] }}( mask, -1 );"
  - target_extension: "avx512"
    ctype: ["int8_t", "uint8_t", "int16_t", "uint16_t"]
    lscpu_flags: ["avx512bw"]
    implementation: "return _mm512_maskz_set1_epi{{ intrin_tp[ctype][1] }}( mask, -1 );"
  - target_extension: "avx512"
    ctype: ["float"]
    lscpu_flags: ['avx512f']
    implementation: "return _mm512_castsi512_ps(_mm512_maskz_set1_epi32(mask, -1));"
  - target_extension: "avx512"
    ctype: ["double"]
    lscpu_flags: ['avx512f']
    implementation: "return _mm512_castsi512_pd(_mm512_maskz_set1_epi64(mask, -1));"
#INTEL - AVX2
  - target_extension: "avx2"
    ctype: ["int8_t", "uint8_t", "int16_t", "uint16_t", "int32_t", "uint32_t", "int64_t", "uint64_t", "float", "double"]
    lscpu_flags: ['avx']
    implementation: "return mask; //mask is a vector already."
#INTEL - SSE
  - target_extension: "sse"
    ctype: ["int8_t", "uint8_t", "int16_t", "uint16_t", "int32_t", "uint32_t", "int64_t", "uint64_t", "float", "double"]
    lscpu_flags: ['sse2']
    implementation: "return mask; //mask is a vector already."
#ARM - NEON
  - target_extension: "neon"
    ctype: "int64_t"
    lscpu_flags: [ 'neon' ]
    implementation: "return vreinterpretq_s64_u64( mask ); //mask is a vector already."
#INTEL - FPGA
  - target_extension: ["oneAPIfpga", "oneAPIfpgaRTL"]
    ctype: ["int8_t", "uint8_t", "int16_t", "uint16_t", "int32_t", "uint32_t", "int64_t", "uint64_t", "float", "double"]
    lscpu_flags: ["oneAPIfpgaDev"]
    vector_length_agnostic: True
    implementation: "return mask;"
...
---
primitive_name: "to_mask"
brief_description: "Forms a mask type from an integral."
parameters:
  - ctype: "const typename Vec::imask_type"
    name: "mask"
    description: "Integral value representing the vector mask register."
returns:
  ctype: "typename Vec::mask_type"
  description: "Vector mask register containing mask style data."
definitions:
  #INTEL - AVX512
  - target_extension: "avx512"
    ctype: ["int8_t", "uint8_t", "int16_t", "uint16_t", "int32_t", "uint32_t", "int64_t", "uint64_t", "float", "double"]
    lscpu_flags: ["avx512f"] #we need avx512f, otherwise this would be generated if no avx512 is supported and an extension avx512 would be needed. This would lead to an error
    implementation: "return mask;"
  #SCALAR
  - target_extension: "scalar"
    ctype: ["int8_t", "uint8_t", "int16_t", "uint16_t", "int32_t", "uint32_t", "int64_t", "uint64_t", "float", "double"]
    lscpu_flags: []
    implementation: "return (mask & 0b1);"
  #INTEL - AVX2
  - target_extension: "avx2"
    ctype: ["int8_t", "uint8_t"]
    lscpu_flags: ['sse4_2', 'avx', 'avx2']
    specialization_comment: "We use sse4_2 here to trick the generator into thinking that this variant is 'more' specialized than the ('sse2','avx') variant."
    implementation: |
      auto const permute_vec = _mm256_set_epi64x(0x303030303030303, 0x202020202020202, 0x101010101010101, 0x0);
      auto const data_vec = _mm256_set1_epi32(mask);
      auto const shuffled_vec = _mm256_shuffle_epi8(data_vec, permute_vec);
      auto const and_vec = _mm256_set1_epi64x(0x8040201008040201);
      auto const and_shuffled_vec = _mm256_and_si256(shuffled_vec, and_vec);
      auto result = _mm256_cmpeq_epi8(and_shuffled_vec, and_vec);
      return result;
  - target_extension: "avx2"
    ctype: ["int8_t", "uint8_t", "int16_t", "uint16_t", "int32_t", "uint32_t", "int64_t", "uint64_t"]
    lscpu_flags: ['sse2', 'avx']
    implementation: |
      using sse_type = simd<typename Vec::base_type, sse>;
      auto tmp128_lo = to_mask<sse_type, Idof>::apply(mask);
      auto tmp128_hi = to_mask<sse_type, Idof>::apply(mask >> sse_type::vector_element_count());
      return _mm256_set_m128i(tmp128_hi, tmp128_lo);
  - target_extension: "avx2"
    ctype: ["float", "double"]
    lscpu_flags: ['sse2', 'avx']
    implementation: |
      using sse_type = simd<typename Vec::base_type, sse>;
      auto tmp128_lo = to_mask<sse_type, Idof>::apply(mask);
      auto tmp128_hi = to_mask<sse_type, Idof>::apply(mask >> sse_type::vector_element_count());
      return _mm256_castsi256_{{ intrin_tp[ctype][1] }}(_mm256_set_m128i(tmp128_hi, tmp128_lo));
  - target_extension: "avx2"
    ctype: ["int16_t", "uint16_t"]
    lscpu_flags: ['sse4_2', 'avx', 'avx2']
    implementation: |
      auto const and_vec = _mm256_set_epi64x(0x8000400020001000, 0x800040002000100, 0x80004000200010, 0x8000400020001);
      auto const data_vec = _mm256_set1_epi16(mask);
      auto const anded_vec = _mm256_and_si256(data_vec, and_vec);
      return _mm256_cmpeq_epi16(anded_vec, and_vec);
  - target_extension: "avx2"
    ctype: ["int32_t", "uint32_t"]
    lscpu_flags: ['sse4_2', 'avx', 'avx2']
    implementation: |
      auto const and_vec = _mm256_set_epi64x(0x8000000040, 0x2000000010, 0x800000004, 0x200000001);
      auto const data_vec = _mm256_set1_epi32(mask);
      auto const anded_vec = _mm256_and_si256(data_vec, and_vec);
      return _mm256_cmpeq_epi32(anded_vec, and_vec);
  - target_extension: "avx2"
    ctype: ["float"]
    lscpu_flags: ['sse4_2', 'avx', 'avx2']
    implementation: |
      auto const and_vec = _mm256_set_epi64x(0x8000000040, 0x2000000010, 0x800000004, 0x200000001);
      auto const data_vec = _mm256_set1_epi32(mask);
      auto const anded_vec = _mm256_and_si256(data_vec, and_vec);
      return _mm256_castsi256_ps(_mm256_cmpeq_epi32(anded_vec, and_vec));
  - target_extension: "avx2"
    ctype: ["int64_t", "uint64_t"]
    lscpu_flags: ['sse4_2', 'avx', 'avx2']
    implementation: |
      auto const and_vec = _mm256_set_epi64x(0x8, 0x4, 0x2, 0x1);
      auto const data_vec = _mm256_set1_epi64x(mask);
      auto const anded_vec = _mm256_and_si256(data_vec, and_vec);
      return _mm256_cmpeq_epi64(anded_vec, and_vec);
  - target_extension: "avx2"
    ctype: ["double"]
    lscpu_flags: ['sse4_2', 'avx', 'avx2']
    implementation: |
      auto const and_vec = _mm256_set_epi64x(0x8, 0x4, 0x2, 0x1);
      auto const data_vec = _mm256_set1_epi64x(mask);
      auto const anded_vec = _mm256_and_si256(data_vec, and_vec);
      return _mm256_castsi256_pd(_mm256_cmpeq_epi64(anded_vec, and_vec));
  #INTEL - SSE
  - target_extension: ["sse"]
    ctype: ["uint8_t", "int8_t", "uint16_t", "int16_t", "uint32_t", "int32_t", "uint64_t", "int64_t", "float", "double"]
    is_native: False
    lscpu_flags: ["sse2"]
    implementation: |
      typename Vec::base_type result [Vec::vector_element_count()];
      for(int i = 0; i < Vec::vector_element_count(); i++){
        ((mask >> i) & 0b1) ? result[i] = 0xFF : result[i] = 0;
      }
      return tsl::loadu<Vec>(result);
  - target_extension: ["sse"]
    ctype: ["uint16_t", "int16_t"]
    lscpu_flags: ["sse2"]
    implementation: |
      auto const and_vec = _mm_set_epi64x(0x8000400020001000, 0x800040002000100);
      auto const data_vec = _mm_set1_epi8(mask);
      auto const anded_vec = _mm_and_si128(data_vec, and_vec);
      return _mm_cmpeq_epi16(anded_vec, and_vec);
  - target_extension: ["sse"]
    ctype: ["uint32_t", "int32_t"]
    lscpu_flags: ["sse2"]
    implementation: |
      auto const and_vec = _mm_set_epi32(0x8, 0x4, 0x2, 0x1);
      auto const data_vec = _mm_set1_epi32(mask);
      auto const anded_vec = _mm_and_si128(data_vec, and_vec);
      return _mm_cmpeq_epi32(anded_vec, and_vec);
  - target_extension: ["sse"]
    ctype: ["float"]
    lscpu_flags: ["sse2"]
    implementation: |
      auto const and_vec = _mm_set_epi32(0x8, 0x4, 0x2, 0x1);
      auto const data_vec = _mm_set1_epi32(mask);
      auto const anded_vec = _mm_and_si128(data_vec, and_vec);
      return _mm_castsi128_ps(_mm_cmpeq_epi32(anded_vec, and_vec));
  - target_extension: ["sse"]
    ctype: ["uint64_t", "int64_t"]
    lscpu_flags: ["sse2", "sse4_1"]
    implementation: |
      auto const and_vec = _mm_set_epi64x(0x2, 0x1);
      auto const data_vec = _mm_set1_epi64x(mask);
      auto const anded_vec = _mm_and_si128(data_vec, and_vec);
      return _mm_cmpeq_epi64(anded_vec, and_vec);
  - target_extension: ["sse"]
    ctype: ["double"]
    lscpu_flags: ["sse2", "sse4_1"]
    implementation: |
      auto const and_vec = _mm_set_epi64x(0x2, 0x1);
      auto const data_vec = _mm_set1_epi64x(mask);
      auto const anded_vec = _mm_and_si128(data_vec, and_vec);
      return _mm_castsi128_pd(_mm_cmpeq_epi64(anded_vec, and_vec));
...
---
primitive_name: "mask_binary_not"
functor_name: "imask_binary_not"
brief_description: "Binary NOT of a vector integral mask type."
parameters:
  - ctype: "const typename Vec::imask_type"
    name: "mask"
    description: "Mask."
returns:
  ctype: "typename Vec::imask_type"
definitions:
  #INTEL - AVX512
  - target_extension: "avx512"
    lscpu_flags: ["avx512f"]
    ctype: ["int8_t", "uint8_t", "int16_t", "uint16_t", "int32_t", "uint32_t", "int64_t", "uint64_t", "float", "double"]
    implementation: "return (~mask);"
  #INTEL - AVX2
  - target_extension: "avx2"
    lscpu_flags: ["avx2"]
    ctype: ["int8_t", "uint8_t", "int16_t", "uint16_t", "int32_t", "uint32_t", "float"]
    implementation: "return (~mask);"
  - target_extension: "avx2"
    lscpu_flags: ["avx2"]
    ctype: ["int64_t", "uint64_t", "double"]
    implementation: "return (~mask)&(0b1111);"
  #INTEL - SSE
  - target_extension: ["sse"]
    ctype: ["uint8_t", "int8_t", "uint16_t", "int16_t"]
    lscpu_flags: ["sse"]
    implementation: "return (~mask);"
  - target_extension: ["sse"]
    ctype: ["uint32_t", "int32_t", "float"]
    lscpu_flags: ["sse"]
    implementation: "return (~mask)&(0b1111);"
  - target_extension: ["sse"]
    ctype: ["uint64_t", "int64_t", "double"]
    lscpu_flags: ["sse"]
    implementation: "return (~mask)&(0b11);"
  #SCALAR
  - target_extension: ["scalar"]
    ctype: ["int8_t", "uint8_t", "int16_t", "uint16_t", "int32_t", "uint32_t", "int64_t", "uint64_t", "float", "double"]
    lscpu_flags: []
    implementation: "return (~mask);"
...
---
primitive_name: "mask_binary_not"
functor_name: "mask_binary_not"
brief_description: "Binary NOT of a vector mask type."
parameters:
  - ctype: "const typename Vec::mask_type"
    name: "mask"
    description: "Mask."
returns:
  ctype: "typename Vec::mask_type"
definitions:
  #INTEL - AVX512
  - target_extension: "avx512"
    lscpu_flags: ["avx512f"]
    ctype: ["int8_t", "uint8_t", "int16_t", "uint16_t", "int32_t", "uint32_t", "int64_t", "uint64_t"]
    implementation: "return (~mask);"
  #INTEL - AVX2
  - target_extension: "avx2"
    lscpu_flags: ["avx2"]
    ctype: ["int8_t", "uint8_t", "int16_t", "uint16_t", "int32_t", "uint32_t", "int64_t", "uint64_t"]
    implementation: "return _mm256_xor_si256(_mm256_set1_epi8(-1), mask);"
...
---
primitive_name: "mask_binary_and"
brief_description: "Binary AND of two vector mask types."
parameters:
  - ctype: "const typename Vec::mask_type"
    name: "first"
    description: "First mask."
  - ctype: "const typename Vec::mask_type"
    name: "second"
    description: "Second mask."
returns:
  ctype: "typename Vec::mask_type"
  description: "Vector mask register containing the result."
definitions:
  #INTEL - AVX512
  - target_extension: "avx512"
    ctype: ["int8_t", "uint8_t", "int16_t", "uint16_t", "int32_t", "uint32_t", "int64_t", "uint64_t"]
    lscpu_flags: ['avx512f', 'avx512dq', 'avx512bw']
    implementation: "return _kand_mask{{ intrin_tp[ctype][1] }}(first, second);"
  - target_extension: "avx512"
    ctype: ["float"]
    lscpu_flags: ['avx512f']
    implementation: "return _kand_mask16(first, second);"
  - target_extension: "avx512"
    ctype: ["double"]
    lscpu_flags: ['avx512f', 'avx512dq']
    implementation: "return _kand_mask8(first, second);"
  - target_extension: "avx512"
    ctype: ["int8_t", "uint8_t", "int16_t", "uint16_t", "int32_t", "uint32_t", "int64_t", "uint64_t", "double"] #no float
    lscpu_flags: ['avx512f']
    implementation: "return first & second;"
  #INTEL AVX2
  - target_extension: "avx2"
    ctype: ["uint8_t", "uint16_t", "uint32_t", "uint64_t", "int8_t", "int16_t", "int32_t", "int64_t"]
    lscpu_flags: ["avx2"]
    implementation: "return _mm256_and_si256(first, second);"
  - target_extension: "avx2"
    ctype: ["uint8_t", "uint16_t", "uint32_t", "uint64_t", "int8_t", "int16_t", "int32_t", "int64_t"]
    lscpu_flags: ["avx"]
    is_native: False
    implementation: "return _mm256_castpd_si256(_mm256_and_pd(_mm256_castsi256_pd(first),_mm256_castsi256_pd(second)));"
  - target_extension: "avx2"
    ctype: ["float", "double"]
    lscpu_flags: ["avx"]
    implementation: "return _mm256_and_{{ intrin_tp_full[ctype] }}(first, second);"
  #Intel - SSE
  - target_extension: "sse"
    ctype: ["uint8_t", "uint16_t", "uint32_t", "uint64_t", "int8_t", "int16_t", "int32_t", "int64_t"]
    lscpu_flags: ["sse2"]
    implementation: "return _mm_and_si128(first, second);"
  - target_extension: "sse"
    ctype: ["float"]
    lscpu_flags: ["sse"]
    implementation: "return _mm_and_ps(first, second);"
  - target_extension: "sse"
    ctype: [ "double" ]
    lscpu_flags: [ "sse2" ]
    implementation: "return _mm_and_pd(first, second);"
  #ARM - NEON
  - target_extension: "neon"
    ctype: ["uint8_t", "uint16_t", "uint32_t", "uint64_t", "int8_t", "int16_t", "int32_t", "int64_t"]
    lscpu_flags: [ 'neon' ]
    implementation: "return vandq_{{ intrin_tp_full[ctype] }}(first, second);"
  - target_extension: "neon"
    ctype: ["float", "double"]
    lscpu_flags: ['neon']
    note: "is it a good idea to support bitmanipulation for floats and doubles?"
    implementation: |
      return
         vreinterpretq_{{ intrin_tp_full[ctype] }}_u{{ intrin_tp[ctype][1] }}(
            vandq_u{{ intrin_tp[ctype][1] }}(
               vreinterpretq_u{{ intrin_tp[ctype][1] }}_{{ intrin_tp_full[ctype] }}(first),
               vreinterpretq_u{{ intrin_tp[ctype][1] }}_{{ intrin_tp_full[ctype] }}(second)
            )
         );
  #SCARLAR
  - target_extension: "scalar"
    ctype: ["uint8_t", "uint16_t", "uint32_t", "uint64_t", "int8_t", "int16_t", "int32_t", "int64_t", "float", "double"]
    lscpu_flags: [ ]
    implementation: "return first & second;"
...
---
primitive_name: "mask_binary_and"
functor_name: "imask_binary_and"
brief_description: "Binary AND of two vector integral mask types."
parameters:
  - ctype: "const typename Vec::imask_type"
    name: "first"
    description: "First mask."
  - ctype: "const typename Vec::imask_type"
    name: "second"
    description: "Second mask."
returns:
  ctype: "typename Vec::imask_type"
  description: "Vector mask register containing the result."
definitions:
  #INTEL - AVX512 already defined in mask_binary_and for Vec::mask_type
  #INTEL AVX2
  - target_extension: "avx2"
    ctype: ["uint8_t", "uint16_t", "uint32_t", "uint64_t", "int8_t", "int16_t", "int32_t", "int64_t", "float", "double"]
    lscpu_flags: ["avx2"]
    implementation: "return first & second;"
  #Intel - SSE
  - target_extension: "sse"
    ctype: ["uint8_t", "uint16_t", "uint32_t", "uint64_t", "int8_t", "int16_t", "int32_t", "int64_t", "float", "double"]
    lscpu_flags: ["sse2"]
    implementation: "return first & second;"
  #ARM - NEON
  - target_extension: "neon"
    ctype: ["uint8_t", "uint16_t", "uint32_t", "uint64_t", "int8_t", "int16_t", "int32_t", "int64_t", "float", "double"]
    lscpu_flags: [ 'neon' ]
    implementation: "return first & second;"
  #SCARLAR
  - target_extension: "scalar"
    ctype: ["uint8_t", "uint16_t", "uint32_t", "uint64_t", "int8_t", "int16_t", "int32_t", "int64_t", "float", "double"]
    lscpu_flags: [ ]
    implementation: "return (first & second) & 0b1;"
...
---
primitive_name: "mask_binary_or"
brief_description: "Binary OR of two vector mask types."
parameters:
  - ctype: "const typename Vec::mask_type"
    name: "first"
    description: "First mask."
  - ctype: "const typename Vec::mask_type"
    name: "second"
    description: "Second mask."
returns:
  ctype: "typename Vec::mask_type"
  description: "Vector mask register containing the result."
definitions:
  #INTEL - AVX512
  - target_extension: "avx512"
    ctype: ["int8_t", "uint8_t", "int16_t", "uint16_t", "int32_t", "uint32_t", "int64_t", "uint64_t"]
    lscpu_flags: ['avx512f', 'avx512dq', 'avx512bw']
    implementation: "return _kor_mask{{ intrin_tp[ctype][1] }}(first, second);"
  - target_extension: "avx512"
    ctype: ["float"]
    lscpu_flags: ['avx512f']
    implementation: "return _kor_mask16(first, second);"
  - target_extension: "avx512"
    ctype: ["double"]
    lscpu_flags: ['avx512f', 'avx512dq']
    implementation: "return _kor_mask8(first, second);"
  - target_extension: "avx512"
    ctype: ["int8_t", "uint8_t", "int16_t", "uint16_t", "int32_t", "uint32_t", "int64_t", "uint64_t", "double"] #no float
    lscpu_flags: ['avx512f']
    implementation: "return first | second;"
  #INTEL AVX2
  - target_extension: "avx2"
    ctype: ["uint8_t", "uint16_t", "uint32_t", "uint64_t", "int8_t", "int16_t", "int32_t", "int64_t"]
    lscpu_flags: ["avx2"]
    implementation: "return _mm256_or_si256(first, second);"
  - target_extension: "avx2"
    ctype: ["uint8_t", "uint16_t", "uint32_t", "uint64_t", "int8_t", "int16_t", "int32_t", "int64_t"]
    lscpu_flags: ["avx"]
    is_native: False
    implementation: "return _mm256_castpd_si256(_mm256_or_pd(_mm256_castsi256_pd(first),_mm256_castsi256_pd(second)));"
  - target_extension: "avx2"
    ctype: ["float", "double"]
    lscpu_flags: ["avx"]
    implementation: "return _mm256_or_{{ intrin_tp_full[ctype] }}(first, second);"
  #Intel - SSE
  - target_extension: "sse"
    ctype: ["uint8_t", "uint16_t", "uint32_t", "uint64_t", "int8_t", "int16_t", "int32_t", "int64_t"]
    lscpu_flags: ["sse2"]
    implementation: "return _mm_or_si128(first, second);"
  - target_extension: "sse"
    ctype: ["float"]
    lscpu_flags: ["sse"]
    implementation: "return _mm_or_ps(first, second);"
  - target_extension: "sse"
    ctype: [ "double" ]
    lscpu_flags: [ "sse2" ]
    implementation: "return _mm_or_pd(first, second);"
  #ARM - NEON
  - target_extension: "neon"
    ctype: ["uint8_t", "uint16_t", "uint32_t", "uint64_t", "int8_t", "int16_t", "int32_t", "int64_t"]
    lscpu_flags: [ 'neon' ]
    implementation: "return vorq_{{ intrin_tp_full[ctype] }}(first, second);"
  - target_extension: "neon"
    ctype: ["float", "double"]
    lscpu_flags: ['neon']
    note: "is it a good idea to support bitmanipulation for floats and doubles?"
    implementation: |
      return
         vreinterpretq_{{ intrin_tp_full[ctype] }}_u{{ intrin_tp[ctype][1] }}(
            vorq_u{{ intrin_tp[ctype][1] }}(
               vreinterpretq_u{{ intrin_tp[ctype][1] }}_{{ intrin_tp_full[ctype] }}(first),
               vreinterpretq_u{{ intrin_tp[ctype][1] }}_{{ intrin_tp_full[ctype] }}(second)
            )
         );
...
---
primitive_name: "mask_binary_or"
functor_name: "imask_binary_or"
brief_description: "Binary OR of two vector integral mask types."
parameters:
  - ctype: "const typename Vec::imask_type"
    name: "first"
    description: "First mask."
  - ctype: "const typename Vec::imask_type"
    name: "second"
    description: "Second mask."
returns:
  ctype: "typename Vec::imask_type"
  description: "Vector mask register containing the result."
definitions:
  #INTEL - AVX512 already defined in mask_binary_or for Vec::mask_type
  #INTEL AVX2
  - target_extension: "avx2"
    ctype: ["uint8_t", "uint16_t", "uint32_t", "uint64_t", "int8_t", "int16_t", "int32_t", "int64_t", "float", "double"]
    lscpu_flags: ["avx2"]
    implementation: "return first | second;"
  #Intel - SSE
  - target_extension: "sse"
    ctype: ["uint8_t", "uint16_t", "uint32_t", "uint64_t", "int8_t", "int16_t", "int32_t", "int64_t", "float", "double"]
    lscpu_flags: ["sse2"]
    implementation: "return first | second;"
  #ARM - NEON
  - target_extension: "neon"
    ctype: ["uint8_t", "uint16_t", "uint32_t", "uint64_t", "int8_t", "int16_t", "int32_t", "int64_t", "float", "double"]
    lscpu_flags: [ 'neon' ]
    implementation: "return first | second;"
...
---
primitive_name: "mask_binary_xor"
brief_description: "Binary XOR of two vector mask types."
parameters:
  - ctype: "const typename Vec::mask_type"
    name: "first"
    description: "First mask."
  - ctype: "const typename Vec::mask_type"
    name: "second"
    description: "Second mask."
returns:
  ctype: "typename Vec::mask_type"
  description: "Vector mask register containing the result."
definitions:
  #INTEL - AVX512
  - target_extension: "avx512"
    ctype: ["int8_t", "uint8_t", "int16_t", "uint16_t", "int32_t", "uint32_t", "int64_t", "uint64_t"]
    lscpu_flags: ['avx512f', 'avx512dq', 'avx512bw']
    implementation: "return _kxor_mask{{ intrin_tp[ctype][1] }}(first, second);"
  - target_extension: "avx512"
    ctype: ["float"]
    lscpu_flags: ['avx512f']
    implementation: "return _kxor_mask16(first, second);"
  - target_extension: "avx512"
    ctype: ["double"]
    lscpu_flags: ['avx512f', 'avx512dq']
    implementation: "return _kxor_mask8(first, second);"
  - target_extension: "avx512"
    ctype: ["int8_t", "uint8_t", "int16_t", "uint16_t", "int32_t", "uint32_t", "int64_t", "uint64_t", "double"] #no float
    lscpu_flags: ['avx512f']
    implementation: "return first ^ second;"
  #INTEL AVX2
  - target_extension: "avx2"
    ctype: ["uint8_t", "uint16_t", "uint32_t", "uint64_t", "int8_t", "int16_t", "int32_t", "int64_t"]
    lscpu_flags: ["avx2"]
    implementation: "return _mm256_xor_si256(first, second);"
  - target_extension: "avx2"
    ctype: ["uint8_t", "uint16_t", "uint32_t", "uint64_t", "int8_t", "int16_t", "int32_t", "int64_t"]
    lscpu_flags: ["avx"]
    is_native: False
    implementation: "return _mm256_castpd_si256(_mm256_xor_pd(_mm256_castsi256_pd(first),_mm256_castsi256_pd(second)));"
  - target_extension: "avx2"
    ctype: ["float", "double"]
    lscpu_flags: ["avx"]
    implementation: "return _mm256_xor_{{ intrin_tp_full[ctype] }}(first, second);"
  #Intel - SSE
  - target_extension: "sse"
    ctype: ["uint8_t", "uint16_t", "uint32_t", "uint64_t", "int8_t", "int16_t", "int32_t", "int64_t"]
    lscpu_flags: ["sse2"]
    implementation: "return _mm_xor_si128(first, second);"
  - target_extension: "sse"
    ctype: ["float"]
    lscpu_flags: ["sse"]
    implementation: "return _mm_xor_ps(first, second);"
  - target_extension: "sse"
    ctype: [ "double" ]
    lscpu_flags: [ "sse2" ]
    implementation: "return _mm_xor_pd(first, second);"
  #ARM - NEON
  - target_extension: "neon"
    ctype: ["uint8_t", "uint16_t", "uint32_t", "uint64_t", "int8_t", "int16_t", "int32_t", "int64_t"]
    lscpu_flags: [ 'neon' ]
    implementation: "return veorq_{{ intrin_tp_full[ctype] }}(first, second);"
  - target_extension: "neon"
    ctype: ["float", "double"]
    lscpu_flags: ['neon']
    note: "is it a good idea to support bitmanipulation for floats and doubles?"
    implementation: |
      return
         vreinterpretq_{{ intrin_tp_full[ctype] }}_u{{ intrin_tp[ctype][1] }}(
            veorq_u{{ intrin_tp[ctype][1] }}(
               vreinterpretq_u{{ intrin_tp[ctype][1] }}_{{ intrin_tp_full[ctype] }}(first),
               vreinterpretq_u{{ intrin_tp[ctype][1] }}_{{ intrin_tp_full[ctype] }}(second)
            )
         );
...
---
primitive_name: "mask_binary_xor"
functor_name: "imask_binary_xor"
brief_description: "Binary XOR of two vector integral mask types."
parameters:
  - ctype: "const typename Vec::imask_type"
    name: "first"
    description: "First mask."
  - ctype: "const typename Vec::imask_type"
    name: "second"
    description: "Second mask."
returns:
  ctype: "typename Vec::imask_type"
  description: "Vector mask register containing the result."
definitions:
  #INTEL - AVX512 already defined in mask_binary_and for Vec::mask_type
  #INTEL - AVX2
  - target_extension: "avx2"
    ctype: ["uint8_t", "uint16_t", "uint32_t", "uint64_t", "int8_t", "int16_t", "int32_t", "int64_t", "float", "double"]
    lscpu_flags: ["avx2"]
    implementation: "return first ^ second;"
  #Intel - SSE
  - target_extension: "sse"
    ctype: ["uint8_t", "uint16_t", "uint32_t", "uint64_t", "int8_t", "int16_t", "int32_t", "int64_t", "float", "double"]
    lscpu_flags: ["sse2"]
    implementation: "return first ^ second;"
  #ARM - NEON
  - target_extension: "neon"
    ctype: ["uint8_t", "uint16_t", "uint32_t", "uint64_t", "int8_t", "int16_t", "int32_t", "int64_t", "float", "double"]
    lscpu_flags: [ 'neon' ]
    implementation: "return first ^ second;"
...
---
primitive_name: "mask_population_count"
functor_name: "imask_population_count"
parameters:
  - ctype: "const typename Vec::imask_type"
    name: "mask"
    description: "Mask."
returns:
  ctype: "unsigned int"
  description: "Numer of bits set to 1."
testing:
  - test_name: "default"
    implementation: |
      using mask_t = typename Vec::imask_type;
      std::size_t mask_count = 1024;
      testing::test_memory_helper_t<Vec> test_helper{ 1, false };
      auto reference_result_ptr = test_helper.result_ref();
      auto test_result_ptr = test_helper.result_target();
      bool allOk = true;
      if constexpr (std::is_same<bool, typename Vec::mask_type>::value){
        for(std::size_t i = 0; i < mask_count; i++){
          mask_t mask;
          testing::rnd_init(&mask, 1);

          *reference_result_ptr = (mask & 0b1);
          *test_result_ptr = mask_population_count<Vec>(mask);

          test_helper.synchronize();
          allOk &= test_helper.validate();
        }
      }else{
        for(std::size_t i = 0; i < mask_count; i++){
          mask_t mask;
          testing::rnd_init(&mask, 1);

          std::size_t count = 0;
          for(std::size_t j = 0; j < sizeof(mask_t)*8; j++){
            if((mask >> j) & 0b1){
              count++;
            }
          }
          *reference_result_ptr = count;
          *test_result_ptr = mask_population_count<Vec>(mask);

          test_helper.synchronize();
          allOk &= test_helper.validate();
        }
      }
      return allOk;
definitions:
  #INTEL - AVX512
  - target_extension: "avx512"
    ctype: [ "uint8_t", "int8_t" ]
    lscpu_flags: [ "avx512f" ]
    implementation: |
      #if defined(__clang__) || defined(__GNUC__)
      return __builtin_popcountll(mask);
      #elif defined(_MSC_VER)
      return  __popcnt64(mask);
      #else
      static_assert(false, "No known implementation for popcount");
      #endif
  - target_extension: "avx512"
    ctype: [ "uint16_t", "int16_t" ]
    lscpu_flags: [ "avx512f" ]
    implementation: |
      #if defined(__clang__) || defined(__GNUC__)
      return __builtin_popcountl(mask);
      #elif defined(_MSC_VER)
      return  __popcnt32(mask);
      #else
      static_assert(false, "No known implementation for popcount");
      #endif
  - target_extension: "avx512"
    ctype: [ "uint32_t", "int32_t", "float" ]
    lscpu_flags: [ "avx512f" ]
    implementation: |
      #if defined(__clang__) || defined(__GNUC__)
      return __builtin_popcount(mask);
      #elif defined(_MSC_VER)
      return  __popcnt16(mask);
      #else
      static_assert(false, "No known implementation for popcount");
      #endif
  - target_extension: "avx512"
    ctype: [ "uint64_t", "int64_t", "double" ]
    lscpu_flags: [ "avx512f" ]
    implementation: |
      #if defined(__clang__) || defined(__GNUC__)
      return __builtin_popcount(mask);
      #elif defined(_MSC_VER)
      return  __popcnt(mask);
      #else
      static_assert(false, "No known implementation for popcount");
      #endif
  #INTEL - AVX2
  - target_extension: "avx2"
    ctype: ["uint8_t", "uint16_t", "int8_t", "int16_t"]
    specialization_comment: "TODO: actual value is smaller than the type for u/int8. Pls check."
    lscpu_flags: ["avx"]
    implementation: |
      #if defined(__clang__) || defined(__GNUC__)
      return __builtin_popcount(mask);
      #elif defined(_MSC_VER)
      return  __popcnt16(mask);
      #else
      static_assert(false, "No known implementation for popcount");
      #endif
  - target_extension: "avx2"
    ctype: ["uint32_t", "int32_t", "float"]
    specialization_comment: "TODO: actual value is smaller than the type. Pls check."
    lscpu_flags: ["avx"]
    implementation: |
      #if defined(__clang__) || defined(__GNUC__)
      return __builtin_popcountl(mask);
      #elif defined(_MSC_VER)
      return  __popcnt32(mask);
      #else
      static_assert(false, "No known implementation for popcount");
      #endif
  - target_extension: "avx2"
    ctype: ["uint64_t", "int64_t", "double"]
    lscpu_flags: ["avx"]
    specialization_comment: "TODO: actual value is smaller than the type. Pls check."
    implementation: |
      #if defined(__clang__) || defined(__GNUC__)
      return __builtin_popcountll(mask);
      #elif defined(_MSC_VER)
      return  __popcnt64(mask);
      #else
      static_assert(false, "No known implementation for popcount");
      #endif
  #INTEL - SSE
  - target_extension: "sse"
    ctype: ["uint8_t", "uint16_t", "int8_t", "int16_t"]
    specialization_comment: "TODO: actual value is smaller than the type for u/int16. Pls check."
    lscpu_flags: ["sse"]
    implementation: |
      #if defined(__clang__) || defined(__GNUC__)
      return __builtin_popcount(mask);
      #elif defined(_MSC_VER)
      return  __popcnt16(mask);
      #else
      static_assert(false, "No known implementation for popcount");
      #endif
  - target_extension: "sse"
    ctype: ["uint32_t", "int32_t", "float"]
    specialization_comment: "TODO: actual value is smaller than the type. Pls check."
    lscpu_flags: ["sse"]
    implementation: |
      #if defined(__clang__) || defined(__GNUC__)
      return __builtin_popcountl(mask);
      #elif defined(_MSC_VER)
      return  __popcnt32(mask);
      #else
      static_assert(false, "No known implementation for popcount");
      #endif
  - target_extension: "sse"
    ctype: ["uint64_t", "int64_t", "double"]
    specialization_comment: "TODO: actual value is smaller than the type. Pls check."
    lscpu_flags: ["sse"]
    implementation: |
      #if defined(__clang__) || defined(__GNUC__)
      return __builtin_popcountll(mask);
      #elif defined(_MSC_VER)
      return  __popcnt64(mask);
      #else
      static_assert(false, "No known implementation for popcount");
      #endif
  #SCALAR
  - target_extension: "scalar"
    ctype: ["uint8_t", "uint16_t", "int8_t", "int16_t", "uint32_t", "int32_t", "uint64_t", "int64_t", "float", "double"]
    lscpu_flags: []
    implementation: return (mask & 0b1);
...
---
primitive_name: "integral_all_true"
returns:
  ctype: "typename Vec::imask_type"
  description: "Integral value where all values are set to 1."
definitions:
  #INTEL - AVX512
  - target_extension: "avx512"
    ctype: [ "uint8_t", "uint16_t", "uint32_t", "uint64_t", "int8_t", "int16_t", "int32_t", "int64_t", "float", "double" ]
    lscpu_flags: [ "avx512f" ]
    includes: ["<type_traits>"]
    implementation: "return ~0;"
  #INTEL - AVX2
  - target_extension: "avx2"
    ctype: [ "uint8_t", "uint16_t", "uint32_t", "uint64_t", "int8_t", "int16_t", "int32_t", "int64_t", "float", "double" ]
    lscpu_flags: [ "avx2" ]
    includes: ["<type_traits>"]
    implementation: |
      if constexpr(Vec::vector_element_count() < 8) {
        return (((typename Vec::imask_type)1<<Vec::vector_element_count()) - 1);
      } else {
        return ~0;
      }
  #INTEL - SSE
  - target_extension: "sse"
    ctype: [ "uint8_t", "uint16_t", "uint32_t", "uint64_t", "int8_t", "int16_t", "int32_t", "int64_t", "float", "double" ]
    lscpu_flags: [ "sse" ]
    includes: ["<type_traits>"]
    implementation: |
      if constexpr(Vec::vector_element_count() < 8) {
        return (((typename Vec::imask_type)1<<Vec::vector_element_count()) - 1);
      } else {
        return ~0;
      }
  #SCALAR
  - target_extension: "scalar"
    ctype: [ "uint8_t", "uint16_t", "uint32_t", "uint64_t", "int8_t", "int16_t", "int32_t", "int64_t", "float", "double" ]
    lscpu_flags: []
    implementation: return true;
...
---
primitive_name: "integral_all_false"
returns:
  ctype: "typename Vec::imask_type"
  description: "Integral value where all values are set to 0."
definitions:
  #INTEL - AVX512
  - target_extension: "avx512"
    ctype: [ "uint8_t", "uint16_t", "uint32_t", "uint64_t", "int8_t", "int16_t", "int32_t", "int64_t", "float", "double" ]
    lscpu_flags: [ "avx512f" ]
    implementation: return 0;
  #INTEL - AVX2
  - target_extension: "avx2"
    ctype: [ "uint8_t", "uint16_t", "uint32_t", "uint64_t", "int8_t", "int16_t", "int32_t", "int64_t", "float", "double" ]
    lscpu_flags: [ "avx2" ]
    implementation: return 0;
  #INTEL - SSE
  - target_extension: "sse"
    ctype: [ "uint8_t", "uint16_t", "uint32_t", "uint64_t", "int8_t", "int16_t", "int32_t", "int64_t", "float", "double" ]
    lscpu_flags: [ "sse" ]
    implementation: return 0;
  #SCALAR
  - target_extension: "scalar"
    ctype: [ "uint8_t", "uint16_t", "uint32_t", "uint64_t", "int8_t", "int16_t", "int32_t", "int64_t", "float", "double" ]
    lscpu_flags: []
    implementation: return false;
...
---
primitive_name: "load_mask"
brief_description: "Loads data from memory to a mask."
parameters:
  - ctype: "typename Vec::imask_type const*"
    name: "memory"
    description: "Memory where the mask data should be loaded from."
returns:
  ctype: "typename Vec::mask_type"
  name: "result"
  description: "Mask containing the loaded data."
definitions:
  - target_extension: "avx512"
    ctype: ["uint8_t", "uint16_t", "uint32_t", "uint64_t", "int8_t", "int16_t", "int32_t", "int64_t", "float", "double"]
    lscpu_flags: ["avx512f"]
    implementation: "return *memory;"
  - target_extension: "avx2"
    ctype: ["uint8_t", "uint16_t", "uint32_t", "uint64_t", "int8_t", "int16_t", "int32_t", "int64_t", "float", "double"]
    lscpu_flags: ["avx"]
    implementation: "return tsl::to_mask<Vec>(*memory);"
  - target_extension: "sse"
    ctype: ["uint8_t", "uint16_t", "uint32_t", "uint64_t", "int8_t", "int16_t", "int32_t", "int64_t", "float", "double"]
    lscpu_flags: ["sse2"]
    implementation: "return tsl::to_mask<Vec>(*memory);"
  - target_extension: "scalar"
    ctype: ["uint8_t", "uint16_t", "uint32_t", "uint64_t", "int8_t", "int16_t", "int32_t", "int64_t", "float", "double"]
    lscpu_flags: []
    implementation: "return *memory;"
...
---
primitive_name: "load_imask"
brief_description: "Loads data from memory to a mask."
parameters:
  - ctype: "typename Vec::imask_type const*"
    name: "memory"
    description: "Memory where the mask data should be loaded from."
returns:
<<<<<<< HEAD
  ctype: "typename Vec::imask_type"
=======
  ctype: "typename Vec::mask_type"
>>>>>>> 520bcaaf
  name: "result"
  description: "Mask containing the loaded data."
definitions:
  - target_extension: "avx512"
    ctype: ["uint8_t", "uint16_t", "uint32_t", "uint64_t", "int8_t", "int16_t", "int32_t", "int64_t", "float", "double"]
    lscpu_flags: ["avx512f"]
    implementation: "return *memory;"
  - target_extension: "avx2"
    ctype: ["uint8_t", "uint16_t", "uint32_t", "uint64_t", "int8_t", "int16_t", "int32_t", "int64_t", "float", "double"]
    lscpu_flags: ["avx"]
    implementation: "return *memory;"
  - target_extension: "sse"
    ctype: ["uint8_t", "uint16_t", "uint32_t", "uint64_t", "int8_t", "int16_t", "int32_t", "int64_t", "float", "double"]
    lscpu_flags: ["sse2"]
    implementation: "return *memory;"
  - target_extension: "scalar"
    ctype: ["uint8_t", "uint16_t", "uint32_t", "uint64_t", "int8_t", "int16_t", "int32_t", "int64_t", "float", "double"]
    lscpu_flags: []
    implementation: "return *memory;"
...
---
primitive_name: "store_imask"
brief_description: "Stores an integral mask to memory."
parameters:
  - ctype: "typename Vec::imask_type *"
    name: "memory"
    description: "Memory where the mask data should be loaded from."
  - ctype: "typename Vec::imask_type"
    name: "mask"
    description: "Mask to be stored."
definitions:
  - target_extension: "avx512"
    ctype: ["uint8_t", "uint16_t", "uint32_t", "uint64_t", "int8_t", "int16_t", "int32_t", "int64_t", "float", "double"]
    lscpu_flags: ["avx512f"]
    implementation: "*memory = mask;"
  - target_extension: "avx2"
    ctype: ["uint8_t", "uint16_t", "uint32_t", "uint64_t", "int8_t", "int16_t", "int32_t", "int64_t", "float", "double"]
    lscpu_flags: ["avx"]
    implementation: "*memory = mask;"
  - target_extension: "sse"
    ctype: ["uint8_t", "uint16_t", "uint32_t", "uint64_t", "int8_t", "int16_t", "int32_t", "int64_t", "float", "double"]
    lscpu_flags: ["sse2"]
    implementation: "*memory = mask;"
...
---
primitive_name: "test_mask"
functor_name: "test_imask"
brief_description: "Tests whether a specific bit is set to 1."
parameters:
  - ctype: "typename Vec::imask_type"
    name: "mask"
    description: "Mask to be tested."
  - ctype: "int"
    name: "position"
    description: "Position that should be tested."
returns:
  ctype: "bool"
  description: "True if the bit is set to 1, false otherwise."
definitions:
  - target_extension: "avx512"
    ctype: ["uint8_t", "uint16_t", "uint32_t", "uint64_t", "int8_t", "int16_t", "int32_t", "int64_t", "float", "double"]
    lscpu_flags: ["avx512f"]
    implementation: "return (mask & (1<< position));"
  - target_extension: "avx2"
    ctype: ["uint8_t", "uint16_t", "uint32_t", "uint64_t", "int8_t", "int16_t", "int32_t", "int64_t", "float", "double"]
    lscpu_flags: ["avx"]
    implementation: "return (mask & (1<< position));"
  - target_extension: "sse"
    ctype: ["uint8_t", "uint16_t", "uint32_t", "uint64_t", "int8_t", "int16_t", "int32_t", "int64_t", "float", "double"]
    lscpu_flags: ["sse"]
    implementation: "return (mask & (1<< position));"
  - target_extension: "scalar"
    ctype: ["uint8_t", "uint16_t", "uint32_t", "uint64_t", "int8_t", "int16_t", "int32_t", "int64_t", "float", "double"]
    lscpu_flags: []
    implementation: "return (mask & (1<< position));"
...
---
primitive_name: "insert_mask"
functor_name: "insert_imask"
brief_description: "Merges two masks. result[0:i-1] = mask_a[0:i-1]; result[i:N-1] = mask_b[0:N-1] where N is the number of effective bits in mask."
parameters:
  - ctype: "typename Vec::imask_type"
    name: "mask_a"
    description: "First mask."
  - ctype: "typename Vec::imask_type"
    name: "mask_b"
    description: "Second mask."
  - ctype: "int"
    name: "position"
    description: "Position where the masks should be merged."
returns:
  ctype: "typename Vec::imask_type"
  description: "Merged mask."
definitions:
  - target_extension: "avx512"
    ctype: ["uint8_t", "uint16_t", "uint32_t", "uint64_t", "int8_t", "int16_t", "int32_t", "int64_t", "float", "double"]
    lscpu_flags: ["avx512f"]
    implementation: "return mask_a | (mask_b << position);"
  - target_extension: "avx2"
    ctype: ["uint8_t", "uint16_t", "uint32_t", "uint64_t", "int8_t", "int16_t", "int32_t", "int64_t", "float", "double"]
    lscpu_flags: ["avx"]
    implementation: "return mask_a | (mask_b << position);"
  - target_extension: "sse"
    ctype: ["uint8_t", "uint16_t", "uint32_t", "uint64_t", "int8_t", "int16_t", "int32_t", "int64_t", "float", "double"]
    lscpu_flags: ["sse"]
    implementation: "return mask_a | (mask_b << position);"
  - target_extension: "scalar"
    ctype: ["uint8_t", "uint16_t", "uint32_t", "uint64_t", "int8_t", "int16_t", "int32_t", "int64_t", "float", "double"]
    lscpu_flags: []
    implementation: "return mask_a | (mask_b << position);"    
...
---
primitive_name: "extract_mask"
functor_name: "extract_imask"
brief_description: "Extracts one mask from another."
parameters:
  - ctype: "typename Vec::imask_type"
    name: "mask"
    description: "First mask."
  - ctype: "int"
    name: "position"
    description: "Position where the masks should be merged."
returns:
  ctype: "typename Vec::imask_type"
  description: "Extracted mask."
definitions:
  - target_extension: "avx512"
    ctype: ["uint8_t", "uint16_t", "uint32_t", "uint64_t", "int8_t", "int16_t", "int32_t", "int64_t", "float", "double"]
    lscpu_flags: ["avx512f"]
    implementation: "return (mask >> position) & ((1UL << Vec::vector_element_count()) - 1);"
  - target_extension: "avx2"
    ctype: ["uint8_t", "uint16_t", "uint32_t", "uint64_t", "int8_t", "int16_t", "int32_t", "int64_t", "float", "double"]
    lscpu_flags: ["avx"]
    implementation: "return (mask >> position) & ((1UL << Vec::vector_element_count()) - 1);"
  - target_extension: "sse"
    ctype: ["uint8_t", "uint16_t", "uint32_t", "uint64_t", "int8_t", "int16_t", "int32_t", "int64_t", "float", "double"]
    lscpu_flags: ["sse"]
    implementation: "return (mask >> position) & ((1UL << Vec::vector_element_count()) - 1);"
  - target_extension: "scalar"
    ctype: ["uint8_t", "uint16_t", "uint32_t", "uint64_t", "int8_t", "int16_t", "int32_t", "int64_t", "float", "double"]
    lscpu_flags: []
    implementation: "return (mask >> position) & ((1UL << Vec::vector_element_count()) - 1);"
...
#---
#primitive_name: "mask_reduce"
#brief_description: "Masks out every non relevant bit."
#parameters:
#   - ctype: "const typename Vec::base_type"
#     name: "mask"
#     description: "Integral value containing n (set) bits."
#returns:
#   ctype: "typename Vec::base_type"
#   description: "Integral value with only relevant bits set (or not)."
#definitions:
##INTEL - AVX512
#   - target_extension: "avx512"
#     ctype: "int64_t"
#     lscpu_flags: ['avx512f']
#     implementation: "return mask & 0xFF; //mask is integral already."
##INTEL - AVX2
#   - target_extension: "avx2"
#     ctype: "int64_t"
#     lscpu_flags: [ 'avx' ]
#     implementation: "return mask & 0xF;"
##INTEL - SSE
#   - target_extension: "sse"
#     ctype: "int64_t"
#     lscpu_flags: [ 'sse2' ]
#     implementation: "return mask & 0x3;"
##ARM - NEON
#   - target_extension: "neon"
#     ctype: "int64_t"
#     lscpu_flags: [ 'neon' ]
#     implementation: "return mask & 0x3;"
#...
#---
#primitive_name: "insert_delim_zero"
#brief_description: "Inserts 0 into bitmask using provided mask."
#parameters:
#   - ctype: "typename Vec::mask_type"
#     name: "data"
#     description: "Data mask register (e.g., data=0b11001011)."
#   - ctype: "typename Vec::mask_type"
#     name: "mask"
#     description: "Vector mask register containing mask which is used to insert 0 bits (e.g., mask=0b110011)"
#returns:
#   ctype: "typename Vec::mask_type"
#   description: "Data mask with inserted 0 bits (e.g., 0010{from data}00{because mask is 0 }11{from data})."
#definitions:
#INTEL - AVX512
#   - target_extension: "avx512"
#     ctype: "uin64_t"
#     lscpu_flags: ['bmi2']
#     implementation: "return _pdep64; //mask is integral already."
#INTEL - AVX2
#   - target_extension: "avx2"
#     ctype: "int64_t"
#     lscpu_flags: [ 'avx' ]
#     implementation: "return _mm256_movemask_pd( _mm256_castsi256_pd( vec_mask ) );"
#INTEL - SSE
#   - target_extension: "sse"
#     ctype: "int64_t"
#     lscpu_flags: [ 'sse2' ]
#     implementation: "return _mm_movemask_pd( _mm_castsi128_pd( vec_mask ) );"
#ARM - NEON
#   - target_extension: "neon"
#     ctype: "int64_t"
#     lscpu_flags: [ 'neon' ]
#     is_native: False
#     implementation: "return ( ( vec_mask[ 1 ] >> 62 ) & 0b10 ) | ( vec_mask[ 0 ] >> 63 );"
#...<|MERGE_RESOLUTION|>--- conflicted
+++ resolved
@@ -1178,39 +1178,7 @@
     implementation: "return *memory;"
 ...
 ---
-primitive_name: "load_imask"
-brief_description: "Loads data from memory to a mask."
-parameters:
-  - ctype: "typename Vec::imask_type const*"
-    name: "memory"
-    description: "Memory where the mask data should be loaded from."
-returns:
-<<<<<<< HEAD
-  ctype: "typename Vec::imask_type"
-=======
-  ctype: "typename Vec::mask_type"
->>>>>>> 520bcaaf
-  name: "result"
-  description: "Mask containing the loaded data."
-definitions:
-  - target_extension: "avx512"
-    ctype: ["uint8_t", "uint16_t", "uint32_t", "uint64_t", "int8_t", "int16_t", "int32_t", "int64_t", "float", "double"]
-    lscpu_flags: ["avx512f"]
-    implementation: "return *memory;"
-  - target_extension: "avx2"
-    ctype: ["uint8_t", "uint16_t", "uint32_t", "uint64_t", "int8_t", "int16_t", "int32_t", "int64_t", "float", "double"]
-    lscpu_flags: ["avx"]
-    implementation: "return *memory;"
-  - target_extension: "sse"
-    ctype: ["uint8_t", "uint16_t", "uint32_t", "uint64_t", "int8_t", "int16_t", "int32_t", "int64_t", "float", "double"]
-    lscpu_flags: ["sse2"]
-    implementation: "return *memory;"
-  - target_extension: "scalar"
-    ctype: ["uint8_t", "uint16_t", "uint32_t", "uint64_t", "int8_t", "int16_t", "int32_t", "int64_t", "float", "double"]
-    lscpu_flags: []
-    implementation: "return *memory;"
-...
----
+    ctype: ["uint8_t", "uint16_t", "uint32_t", "uint64_t", "int8_t", "int16_t", "int32_t", "int64_t", "float", "double"]
 primitive_name: "store_imask"
 brief_description: "Stores an integral mask to memory."
 parameters:
