# TSLGen
<<<<<<< HEAD
Template SIMD Library Generator
 - As we are database people, we frequently experienced confusion regarding the term Vector (since it is predominately associated with batched processing). To prevent this confusion, we decided to rename our library. The new name is Template SIMD Library (TSL).

<!-- Todo: Move to Readme?? -->
For detailed information on how to Setup and use TSLGen, please refer to the [GettingStarted](doc/GettingStarted.md) page.
=======

|Generate|Build|Test|Published|
|:-:|:-:|:-:|:-:|
|[![py38](./doc/badges/generate_py3.8.svg)](https://github.com/db-tu-dresden/TVLGen/actions/workflows/tslgen_merge_main.yml)|[![build_g++](./doc/badges/build_g++.svg)](https://github.com/db-tu-dresden/TVLGen/actions/workflows/tslgen_merge_main.yml)|[![test_g++](./doc/badges/test_g++.svg)](https://github.com/db-tu-dresden/TVLGen/actions/workflows/tslgen_merge_main.yml)|[![dockerio](./doc/badges/docker.io.svg)](https://github.com/db-tu-dresden/TVLGen/actions/workflows/tslgen_merge_main.yml)|
|[![py39](./doc/badges/generate_py3.9.svg)](https://github.com/db-tu-dresden/TVLGen/actions/workflows/tslgen_merge_main.yml)|[![build_clang++](./doc/badges/build_clang++.svg)](https://github.com/db-tu-dresden/TVLGen/actions/workflows/tslgen_merge_main.yml)|[![test_clang++](./doc/badges/test_clang++.svg)](https://github.com/db-tu-dresden/TVLGen/actions/workflows/tslgen_merge_main.yml)||
|[![py310](./doc/badges/generate_py3.10.svg)](https://github.com/db-tu-dresden/TVLGen/actions/workflows/tslgen_merge_main.yml)||||
|[![py311](./doc/badges/generate_py3.11.svg)](https://github.com/db-tu-dresden/TVLGen/actions/workflows/tslgen_merge_main.yml)|

Template SIMD Library Generator
>>>>>>> 2a8433f7

For writing primitives and extensions check out our [VS-Code extension](https://marketplace.visualstudio.com/items?itemName=DBTUD.tslgen-edit)

Get the latest docker-image with:

```docker pull jpietrzyktud/tvlgen:latest```

<|MERGE_RESOLUTION|>--- conflicted
+++ resolved
@@ -1,11 +1,5 @@
 # TSLGen
-<<<<<<< HEAD
-Template SIMD Library Generator
- - As we are database people, we frequently experienced confusion regarding the term Vector (since it is predominately associated with batched processing). To prevent this confusion, we decided to rename our library. The new name is Template SIMD Library (TSL).
 
-<!-- Todo: Move to Readme?? -->
-For detailed information on how to Setup and use TSLGen, please refer to the [GettingStarted](doc/GettingStarted.md) page.
-=======
 
 |Generate|Build|Test|Published|
 |:-:|:-:|:-:|:-:|
@@ -14,8 +8,10 @@
 |[![py310](./doc/badges/generate_py3.10.svg)](https://github.com/db-tu-dresden/TVLGen/actions/workflows/tslgen_merge_main.yml)||||
 |[![py311](./doc/badges/generate_py3.11.svg)](https://github.com/db-tu-dresden/TVLGen/actions/workflows/tslgen_merge_main.yml)|
 
-Template SIMD Library Generator
->>>>>>> 2a8433f7
+
+As we are database people, we frequently experienced confusion regarding the term Vector (since it is predominately associated with batched processing). To prevent this confusion, we decided to rename our library. The new name is Template SIMD Library (TSL).
+
+For detailed information on how to Setup and use TSLGen, please refer to the [GettingStarted](doc/GettingStarted.md) page.
 
 For writing primitives and extensions check out our [VS-Code extension](https://marketplace.visualstudio.com/items?itemName=DBTUD.tslgen-edit)
 
