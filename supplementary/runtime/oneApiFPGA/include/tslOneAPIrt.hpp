#ifndef TSL_SUPPLEMENTARY_RUNTIME_ONEAPIFPGA_TSLONEAPIRT_HPP
#define TSL_SUPPLEMENTARY_RUNTIME_ONEAPIFPGA_TSLONEAPIRT_HPP

#include <cstdlib>
#include <iostream>
#include <cstring>
#include <type_traits>
#include <string_view>
#include <climits>
#include <CL/sycl.hpp>
#include <sycl/ext/intel/fpga_extensions.hpp>

/**
 * @brief This is a workaround to handle the fact that fpga_loop_fuse_independent was first introduced with oneAPI 2022.2 (compiler release 2022.1.0)
 */
namespace sycl::ext::intel {
  namespace tsl_helper_details {
    struct incomplete_helper_t;
  }
  template<int N = 1, typename F>
  std::enable_if_t<std::is_same_v<F, tsl_helper_details::incomplete_helper_t>> fpga_loop_fuse(F f) = delete;
  // Helper type to detect the presence of fpga_loop_fuse
  template <typename F>
  struct tsl_helper_has_fpga_loop_fuse {
    template <typename Fun>
    static auto test(int) -> decltype(fpga_loop_fuse<int{}>(std::declval<Fun>()), std::true_type{});
    template <typename>
    static auto test(...) -> std::false_type;

    using type = decltype(test<F>(0));
    static constexpr bool value = type::value;
  };

  template <int N = 1, typename Fun>
  __attribute__((always_inline)) inline auto tsl_helper_loop_fuse(Fun f, int) -> std::enable_if_t<tsl_helper_has_fpga_loop_fuse<Fun>::value> {
    fpga_loop_fuse<N>(f);
  }
  template <int N = 1, typename Fun>
  __attribute__((always_inline)) inline void tsl_helper_loop_fuse(Fun f, double) {
    f();
  }
  

  template<int N = 1, typename F>
  std::enable_if_t<std::is_same_v<F, tsl_helper_details::incomplete_helper_t>> fpga_loop_fuse_independent(F f) = delete;
  template <typename F>
  struct tsl_helper_has_fpga_loop_fuse_independent {
    template <typename Fun>
    static auto test(int) -> decltype(fpga_loop_fuse_independent<int{}>(std::declval<Fun>()), std::true_type{});
    template <typename>
    static auto test(...) -> std::false_type;

    using type = decltype(test<F>(0));
    static constexpr bool value = type::value;
  };

  template <int N = 1, typename Fun>
  __attribute__((always_inline)) inline auto tsl_helper_loop_fuse_independent(Fun f, int) -> std::enable_if_t<tsl_helper_has_fpga_loop_fuse<Fun>::value> {
    fpga_loop_fuse<N>(f);
  }
  template <int N = 1, typename Fun>
  __attribute__((always_inline)) inline void tsl_helper_loop_fuse_independent(Fun f, double) {
    f();
  }
}

namespace tsl {
  namespace oneAPI {

    template <int N = 1, typename Fun>
    __attribute__((always_inline)) inline void loop_fuse(Fun f) {
      sycl::ext::intel::tsl_helper_loop_fuse<N>(f, 0);
    }
    template <int N = 1, typename Fun>
    __attribute__((always_inline)) inline void loop_fuse_independent(Fun f) {
      sycl::ext::intel::tsl_helper_loop_fuse_independent<N>(f, 0);
    }

    namespace details {      
      template <typename T, typename = void>
      struct multi_ptr_base_type {
          using type = typename T::value_type;
      };
      template <typename T>
      struct multi_ptr_base_type<T, std::void_t<typename T::element_type>> {
          using type = typename T::element_type;
      };
    }
    template<class MultiPtrClass>
    using multi_ptr_base_type = typename details::multi_ptr_base_type<MultiPtrClass>::type;

    template<typename T>
    using memory_base_type =
      std::conditional_t<
        std::is_pointer_v<std::remove_reference_t<T>>,
        std::remove_pointer_t<std::remove_reference_t<T>>,
        multi_ptr_base_type<std::remove_reference_t<T>>
      >;
  }
  namespace runtime {

    class oneAPI_helper {
      protected:
        static void exception_handler(sycl::exception_list exceptions) {
          for (std::exception_ptr const& e : exceptions) {
            try {
              std::rethrow_exception(e);
            } catch (sycl::exception const& e) {
              std::cerr << "Caught asynchronous SYCL exception:\n"
                        << e.what() << std::endl;
              std::terminate();
            }
          }
        }
    };
    struct oneAPI_emulator_selector: public oneAPI_helper {
      #ifdef SYCL_SELECTOR_CLASS_DEPRECATED
      sycl::queue q;
      oneAPI_emulator_selector(auto&& one_api_queue_properties)
      : q{sycl::ext::intel::fpga_emulator_selector_v, oneAPI_helper::exception_handler,  one_api_queue_properties} {
        std::cout << "Using FPGA Emulator with fpga_emulator_selector_v" << std::endl;
      }
      #else
      sycl::ext::intel::fpga_emulator_selector selector;
      sycl::queue q;
      oneAPI_emulator_selector(auto&& one_api_queue_properties)
      : selector{},
        q{selector, oneAPI_helper::exception_handler,  one_api_queue_properties} {
        std::cout << "Using FPGA Emulator with fpga_emulator_selector" << std::endl;
      }
      #endif
    };
    struct oneAPI_hardware_selector: public oneAPI_helper {
      #ifdef SYCL_SELECTOR_CLASS_DEPRECATED
      sycl::queue q;
      oneAPI_hardware_selector(auto&& one_api_queue_properties)
      : q{sycl::ext::intel::fpga_selector_v, oneAPI_helper::exception_handler,  one_api_queue_properties} {
        std::cout << "Using FPGA Hardware with fpga_selector_v" << std::endl;
      }
      #else
      sycl::ext::intel::fpga_selector selector;
      sycl::queue q;
      oneAPI_hardware_selector(auto&& one_api_queue_properties)
      : selector{},
        q{selector, oneAPI_helper::exception_handler,  one_api_queue_properties} {
        std::cout << "Using FPGA Hardware with fpga_selector" << std::endl;
      }
      #endif
    };
    
    template<typename Selector>
    class oneAPI_fpga {
      public:
        static constexpr bool needs_heterogenious_memory_access = false;
        static constexpr bool has_heterogenious_memory_access = true;
      private:
        Selector selector;
        sycl::queue& q;
      public:
        oneAPI_fpga(
          auto&& one_api_queue_properties
        ):  selector{one_api_queue_properties}, 
            q{selector.q} 
        {
          // make sure the device supports USM device allocations
          sycl::device d = q.get_device();
          if (!d.get_info<sycl::info::device::usm_device_allocations>()) {
              std::cerr << "ERROR: The selected device does not support USM device"
                        << " allocations" << std::endl;
              std::terminate();
          }
          if (!d.get_info<sycl::info::device::usm_host_allocations>()) {
              std::cerr << "ERROR: The selected device does not support USM host"
                        << " allocations" << std::endl;
              std::terminate();
          }
        }
      public:
        template<typename _T>
          auto allocate(size_t element_count, ::tsl::MEMORY_ON_HOST, size_t alignment = 0) {
<<<<<<< HEAD
=======
            using T = std::remove_pointer_t<std::remove_reference_t<_T>>;
            T * buffer;
            if (alignment == 0) {
              if ((buffer = sycl::malloc_host<T>(element_count*sizeof(T), q)) == nullptr) {
                std::cerr << "ERROR: could not allocate space on host" << std::endl;
                std::terminate();
              }
            } else {
              if ((buffer = sycl::aligned_alloc_host<T>(alignment, element_count*sizeof(T), q)) == nullptr) {
                std::cerr << "ERROR: could not allocate space on host" << std::endl;
                std::terminate();
              }
            }
            return sycl::host_ptr<T>{buffer};
          }
        template<typename _T>
          auto allocate(size_t element_count, size_t alignment = 0) {
>>>>>>> b3e3be4f
            using T = std::remove_pointer_t<std::remove_reference_t<_T>>;
            T * buffer;
            if (alignment == 0) {
              if ((buffer = sycl::malloc_host<T>(element_count*sizeof(T), q)) == nullptr) {
                std::cerr << "ERROR: could not allocate space on host" << std::endl;
                std::terminate();
              }
            } else {
              if ((buffer = sycl::aligned_alloc_host<T>(alignment, element_count*sizeof(T), q)) == nullptr) {
                std::cerr << "ERROR: could not allocate space on host" << std::endl;
                std::terminate();
              }
            }
            return sycl::host_ptr<T>{buffer};
          }
        template<typename _T>
          auto allocate(size_t element_count, ::tsl::MEMORY_ON_DEVICE, size_t alignment = 0) {
            using T = std::remove_pointer_t<std::remove_reference_t<_T>>;
            T * buffer;
            if (alignment == 0) {
              if ((buffer = sycl::malloc_device<T>(element_count*sizeof(T), q)) == nullptr) {
                std::cerr << "ERROR: could not allocate space on host" << std::endl;
                std::terminate();
              }
            } else {
              if ((buffer = sycl::aligned_alloc_device<T>(alignment, element_count*sizeof(T), q)) == nullptr) {
                std::cerr << "ERROR: could not allocate space on host" << std::endl;
                std::terminate();
              }
            }
            return sycl::device_ptr<T>{buffer};
          }
        template<typename T>
          void deallocate(T ptr) {
            if constexpr(std::is_pointer_v<std::remove_reference_t<T>>) {
              sycl::free(ptr, q);
            } else {
              sycl::free(ptr.get(), q);
            }               
          }
        template<typename OutT, typename InT>
          void copy(OutT out, InT in, size_t element_count) {     
            if constexpr( //If pointers are passed to copy, we could use them directly, since we assume them to be raw pointers. This is quite shaky, but it works for now.
              std::is_pointer_v<std::remove_reference_t<OutT>> &&
              std::is_pointer_v<std::remove_reference_t<InT>>
            ) {
              using InBaseT = typename std::remove_pointer_t<std::remove_reference_t<InT>>;
              q.memcpy(out, in, element_count * sizeof(InBaseT));
            } else if constexpr(std::is_pointer_v<std::remove_reference_t<OutT>>){
              using InBaseT = typename oneAPI::multi_ptr_base_type<InT>;
              q.memcpy(out, in.get(), element_count * sizeof(InBaseT));              
            } else if constexpr(std::is_pointer_v<std::remove_reference_t<InT>>) {
              using InBaseT = typename std::remove_pointer_t<std::remove_reference_t<InT>>;
              q.memcpy(out.get(), in, element_count * sizeof(InBaseT));
            } else {
              using InBaseT = typename oneAPI::multi_ptr_base_type<InT>;
              q.memcpy(out.get(), in.get(), element_count * sizeof(InBaseT));  
            }
            q.wait();
          }
        public:
<<<<<<< HEAD
          template<VectorProcessingStyle PS, template<typename...> class Fun, typename... Args>
            decltype(auto) submit(Args... args) {
              using FunctorClass = Fun<PS, Args...>;
              return q.submit(
                [&](sycl::handler& h) {
                  h.single_task<FunctorClass>([=]() [[intel::kernel_args_restrict]] {
                    return FunctorClass::apply(args...);
                  });
                }
              ).wait();
            }
=======
        template<class Fun, typename... Args>
          decltype(auto) submit(Fun f, Args... args) {
            return q.submit(
              [&](sycl::handler& h) {
                h.single_task<Fun>([=]() [[intel::kernel_args_restrict]] {
                  return f::apply(args...);
                });
              }
            ).wait();
          }
>>>>>>> b3e3be4f
          template<template<typename...> class Fun, typename... Args>
            decltype(auto) submit(Args... args) {
              return q.submit(
                [&](sycl::handler& h) {
                  h.single_task<Fun<Args...>>([=]() [[intel::kernel_args_restrict]] {
                    return Fun<Args...>::apply(args...);
                  });
                }
              ).wait();
            }
          template<typename BaseT, int VectorLength, template<typename...> class Fun, typename... Args>
            decltype(auto) submit(Args... args) {
              using FunctorClass = Fun<tsl::simd<BaseT, tsl::oneAPIfpga, sizeof(BaseT)*CHAR_BIT*VectorLength>, Args...>;
              return q.submit(
                [&](sycl::handler& h) {
                  h.single_task<FunctorClass>([=]() [[intel::kernel_args_restrict]] {
                    return FunctorClass::apply(args...);
                  });
                }
              ).wait();
            }
          template<class Fun, typename... Args>
            decltype(auto) submit(Args... args) {
              return q.submit(
                [&](sycl::handler& h) {
                  h.single_task<Fun>([=]() [[intel::kernel_args_restrict]] {
                    return Fun::apply(args...);
                  });
                }
              ).wait();
            }

        


        template<VectorProcessingStyle PS, template<typename...> class Fun, typename... Args>
            decltype(auto) detach(Args... args) {
              return using FunctorClass = Fun<PS, Args...>;
              q.submit(
                [&](sycl::handler& h) {
                  h.single_task<FunctorClass>([=]() [[intel::kernel_args_restrict]] {
                    FunctorClass::apply(args...);
                  });
                }
              );
            }
          template<template<typename...> class Fun, typename... Args>
            decltype(auto) detach(Args... args) {
              return q.submit(
                [&](sycl::handler& h) {
                  h.single_task<Fun<Args...>>([=]() [[intel::kernel_args_restrict]] {
                    Fun<Args...>::apply(args...);
                  });
                }
              );
            }
          template<typename BaseT, int VectorLength, template<typename...> class Fun, typename... Args>
            decltype(auto) detach(Args... args) {
              using FunctorClass = Fun<tsl::simd<BaseT, tsl::oneAPIfpga, sizeof(BaseT)*CHAR_BIT*VectorLength>, Args...>;
              return q.submit(
                [&](sycl::handler& h) {
                  h.single_task<FunctorClass>([=]() [[intel::kernel_args_restrict]] {
                    FunctorClass::apply(args...);
                  });
                }
              );
            }
          template<class Fun, typename... Args>
            decltype(auto) detach(Args... args) {
              return q.submit(
                [&](sycl::handler& h) {
                  h.single_task<Fun>([=]() [[intel::kernel_args_restrict]] {
                    Fun::apply(args...);
                  });
                }
              );
            }

          void wait() {
            q.wait();
          }
    };
    #ifdef ONEAPI_FPGA_HARDWARE
    using oneAPI_default_fpga = oneAPI_fpga<oneAPI_hardware_selector>;
    #else
    using oneAPI_default_fpga = oneAPI_fpga<oneAPI_emulator_selector>;
    #endif
  
    {% for key, extension in avail_extension_types_dict.items() %}
    template<>
    struct executor_helper_t<{{ extension }}> {
      using type = oneAPI_fpga;
    };
    {% endfor %}
  }
}

#endif<|MERGE_RESOLUTION|>--- conflicted
+++ resolved
@@ -178,8 +178,6 @@
       public:
         template<typename _T>
           auto allocate(size_t element_count, ::tsl::MEMORY_ON_HOST, size_t alignment = 0) {
-<<<<<<< HEAD
-=======
             using T = std::remove_pointer_t<std::remove_reference_t<_T>>;
             T * buffer;
             if (alignment == 0) {
@@ -196,8 +194,7 @@
             return sycl::host_ptr<T>{buffer};
           }
         template<typename _T>
-          auto allocate(size_t element_count, size_t alignment = 0) {
->>>>>>> b3e3be4f
+          auto allocate(size_t element_count, ::tsl::MEMORY_ON_DEVICE, size_t alignment = 0) {
             using T = std::remove_pointer_t<std::remove_reference_t<_T>>;
             T * buffer;
             if (alignment == 0) {
@@ -259,7 +256,6 @@
             q.wait();
           }
         public:
-<<<<<<< HEAD
           template<VectorProcessingStyle PS, template<typename...> class Fun, typename... Args>
             decltype(auto) submit(Args... args) {
               using FunctorClass = Fun<PS, Args...>;
@@ -271,18 +267,6 @@
                 }
               ).wait();
             }
-=======
-        template<class Fun, typename... Args>
-          decltype(auto) submit(Fun f, Args... args) {
-            return q.submit(
-              [&](sycl::handler& h) {
-                h.single_task<Fun>([=]() [[intel::kernel_args_restrict]] {
-                  return f::apply(args...);
-                });
-              }
-            ).wait();
-          }
->>>>>>> b3e3be4f
           template<template<typename...> class Fun, typename... Args>
             decltype(auto) submit(Args... args) {
               return q.submit(
